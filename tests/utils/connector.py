--- conflicted
+++ resolved
@@ -1,12 +1,9 @@
 from __future__ import annotations
 
 import asyncio
-<<<<<<< HEAD
+import json
 import os
 import tarfile
-=======
-import json
->>>>>>> 2f31c85a
 from collections.abc import MutableMapping, MutableSequence
 from typing import Any, AsyncContextManager, cast
 
@@ -186,9 +183,6 @@
 class FailureConnector(Connector):
     @classmethod
     def get_schema(cls) -> str:
-<<<<<<< HEAD
-        return ""
-=======
         return json.dumps(
             {
                 "$schema": "https://json-schema.org/draft/2020-12/schema",
@@ -198,7 +192,6 @@
                 "additionalProperties": False,
             }
         )
->>>>>>> 2f31c85a
 
     async def copy_local_to_remote(
         self,
