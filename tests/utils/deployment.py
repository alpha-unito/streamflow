from __future__ import annotations

import asyncio
import json
import os
import socket
import tempfile
from collections.abc import MutableSequence
from importlib.resources import files
from typing import cast

import asyncssh
import asyncssh.public_key
from jinja2 import Template

from streamflow.core import utils
from streamflow.core.context import StreamFlowContext
from streamflow.core.deployment import (
    BindingFilter,
    Connector,
    DeploymentConfig,
    DeploymentManager,
    ExecutionLocation,
    Target,
    WrapsConfig,
)
from streamflow.core.utils import random_name
from streamflow.core.workflow import Job
from streamflow.deployment import DefaultDeploymentManager
from tests.utils.data import get_data_path


def _get_free_tcp_port() -> int:
    """
    Return a free TCP port to be used for publishing services.
    """
    tcp = socket.socket(socket.AF_INET, socket.SOCK_STREAM)
    tcp.bind(("", 0))
    addr, port = tcp.getsockname()
    tcp.close()
    return port


def get_aiotar_deployment_config(tar_format: str) -> DeploymentConfig:
    workdir = os.path.join(
        os.path.realpath(tempfile.gettempdir()), "streamflow-test", random_name()
    )
    os.makedirs(workdir, exist_ok=True)
    return DeploymentConfig(
        name=f"aiotar-{tar_format}",
        type="aiotar",
        config={"tar_format": tar_format, "transferBufferSize": 16},
        external=False,
        lazy=False,
        workdir=workdir,
    )


def get_deployment(_context: StreamFlowContext, deployment_t: str) -> str:
    match deployment_t:
        case "aiotar":
            return "aiotar"
        case "docker":
            return "alpine-docker"
        case "docker-wrapper":
            return "alpine-docker-wrapper"
        case "docker-compose":
            return "alpine-docker-compose"
        case "kubernetes":
            return "alpine-kubernetes"
        case "local":
            return "__LOCAL__"
        case "local-fs-volatile":
            return "local-fs-volatile"
        case "parameterizable_hardware":
            return "custom-hardware"
        case "singularity":
            return "alpine-singularity"
        case "slurm":
            return "docker-slurm"
        case "ssh":
            return "linuxserver-ssh"
        case _:
            raise Exception(f"{deployment_t} deployment type not supported")


async def get_deployment_config(
    _context: StreamFlowContext, deployment_t: str
) -> DeploymentConfig:
    match deployment_t:
        case "docker":
            return get_docker_deployment_config()
        case "docker-compose":
            return get_docker_compose_deployment_config()
        case "docker-wrapper":
            return await get_docker_wrapper_deployment_config(_context)
        case "kubernetes":
            return get_kubernetes_deployment_config()
        case "local":
            return get_local_deployment_config()
        case "local-fs-volatile":
            return get_local_deployment_config(
                name="local-fs-volatile",
                workdir=os.path.join(
                    os.path.realpath(tempfile.gettempdir()),
                    "streamflow-test",
                    random_name(),
                    "test-fs-volatile",
                ),
            )
<<<<<<< HEAD
        case "parameterizable_hardware":
=======
        case "docker":
            return get_docker_deployment_config()
        case "docker-compose":
            return get_docker_compose_deployment_config()
        case "docker-wrapper":
            return await get_docker_wrapper_deployment_config(_context)
        case "kubernetes":
            return get_kubernetes_deployment_config()
        case "parameterizable-hardware":
>>>>>>> 2f31c85a
            return get_parameterizable_hardware_deployment_config()
        case "singularity":
            return get_singularity_deployment_config()
        case "slurm":
            return await get_slurm_deployment_config(_context)
        case "ssh":
            return await get_ssh_deployment_config(_context)
        case _:
            raise Exception(f"{deployment_t} deployment type not supported")


def get_docker_compose_deployment_config():
    return DeploymentConfig(
        name="alpine-docker-compose",
        type="docker-compose",
        config={
            "files": [
                str(get_data_path("deployment", "docker-compose", "docker-compose.yml"))
            ],
            "projectName": random_name(),
        },
        external=False,
        lazy=False,
    )


def get_docker_deployment_config():
    return DeploymentConfig(
        name="alpine-docker",
        type="docker",
        config={
            "image": "alpine:3.16.2",
            "volume": [
                f"{get_local_deployment_config().workdir}:/tmp/streamflow",
                f"{get_local_deployment_config().workdir}:/home/output",
            ],
        },
        external=False,
        lazy=False,
        workdir="/tmp/streamflow",
    )


async def get_docker_wrapper_deployment_config(_context: StreamFlowContext):
    docker_dind_deployment = DeploymentConfig(
        name="docker-dind",
        type="docker",
        config={"image": "docker:27.3.1-dind-alpine3.20", "privileged": True},
        external=False,
        lazy=False,
    )
    await _context.deployment_manager.deploy(docker_dind_deployment)
    await asyncio.sleep(5)
    return DeploymentConfig(
        name="alpine-docker-wrapper",
        type="docker",
        config={"image": "alpine:3.16.2"},
        external=False,
        lazy=False,
        wraps=WrapsConfig(deployment="docker-dind"),
    )


def get_failure_deployment_config():
    return DeploymentConfig(
        name="failure-test",
        type="failure-connector",
        config={"transferBufferSize": 0},
        external=False,
        lazy=True,
    )


def get_kubernetes_deployment_config():
    template = Template(files(__package__).joinpath("pod.jinja2").read_text("utf-8"))
    with tempfile.NamedTemporaryFile(mode="w", delete=False) as f:
        template.stream(name=utils.random_name()).dump(f.name)
    return DeploymentConfig(
        name="alpine-kubernetes",
        type="kubernetes",
        config={"files": [f.name]},
        external=False,
        lazy=False,
    )


def get_local_deployment_config(
    name: str | None = None, workdir: str | None = None
) -> DeploymentConfig:
    workdir = workdir or os.path.join(
        os.path.realpath(tempfile.gettempdir()), "streamflow-test", random_name()
    )
    os.makedirs(workdir, exist_ok=True)
    return DeploymentConfig(
        name=name or "__LOCAL__",
        type="local",
        config={},
        external=True,
        lazy=False,
        workdir=workdir,
    )


async def get_location(
    _context: StreamFlowContext, deployment_t: str
) -> ExecutionLocation:
    deployment = get_deployment(_context, deployment_t)
    service = get_service(_context, deployment_t)
    connector = _context.deployment_manager.get_connector(deployment)
    locations = await connector.get_available_locations(service=service)
    return next(iter(locations.values())).location


def get_parameterizable_hardware_deployment_config():
    workdir = os.path.join(
        os.path.realpath(tempfile.gettempdir()), "streamflow-test", random_name()
    )
    os.makedirs(workdir, exist_ok=True)
    return DeploymentConfig(
        name="custom-hardware",
        type="parameterizable-hardware",
        config={},
        external=True,
        lazy=False,
        workdir=workdir,
    )


def get_service(_context: StreamFlowContext, deployment_t: str) -> str | None:
    match deployment_t:
        case (
            "aiotar"
            | "docker"
            | "docker-wrapper"
<<<<<<< HEAD
            | "local"
            | "local-fs-volatile"
            | "parameterizable_hardware"
=======
            | "parameterizable-hardware"
>>>>>>> 2f31c85a
            | "singularity"
            | "ssh"
        ):
            return None
        case "docker-compose":
            return "alpine"
        case "kubernetes":
            return "sf-test"
        case "slurm":
            return "test"
        case _:
            raise Exception(f"{deployment_t} deployment type not supported")


def get_singularity_deployment_config():
    return DeploymentConfig(
        name="alpine-singularity",
        type="singularity",
        config={"image": "docker://alpine:3.16.2"},
        external=False,
        lazy=False,
    )


async def get_slurm_deployment_config(_context: StreamFlowContext):
    docker_compose_config = DeploymentConfig(
        name="docker-compose-slurm",
        type="docker-compose",
        config={
            "files": [str(get_data_path("deployment", "slurm", "docker-compose.yml"))],
            "projectName": random_name(),
        },
        external=False,
    )
    await _context.deployment_manager.deploy(docker_compose_config)
    return DeploymentConfig(
        name="docker-slurm",
        type="slurm",
        config={
            "services": {
                "test": {"partition": "docker", "nodes": 2, "ntasksPerNode": 1}
            }
        },
        external=False,
        lazy=False,
        wraps=WrapsConfig(deployment="docker-compose-slurm", service="slurmctld"),
    )


async def get_ssh_deployment_config(_context: StreamFlowContext):
    if config := cast(
        DefaultDeploymentManager, _context.deployment_manager
    ).config_map.get("linuxserver-ssh"):
        return config
    skey = asyncssh.public_key.generate_private_key(
        alg_name="ssh-rsa",
        comment="streamflow-test",
        key_size=4096,
    )
    public_key = skey.export_public_key().decode("utf-8")
    with tempfile.NamedTemporaryFile(mode="w", delete=False) as f:
        skey.write_private_key(f.name)
    ssh_port = _get_free_tcp_port()
    docker_config = DeploymentConfig(
        name="linuxserver-ssh-docker",
        type="docker",
        config={
            "image": "lscr.io/linuxserver/openssh-server",
            "env": [f"PUBLIC_KEY={public_key}"],
            "init": False,
            "publish": [f"{ssh_port}:2222"],
        },
        external=False,
        lazy=False,
    )
    await _context.deployment_manager.deploy(docker_config)
    await asyncio.sleep(5)
    return DeploymentConfig(
        name="linuxserver-ssh",
        type="ssh",
        config={
            "nodes": [
                {
                    "checkHostKey": False,
                    "hostname": f"127.0.0.1:{ssh_port}",
                    "sshKey": f.name,
                    "username": "linuxserver.io",
                    "retries": 2,
                    "retryDelay": 5,
                }
            ],
            "maxConcurrentSessions": 10,
        },
        workdir="/tmp",
        external=False,
        lazy=False,
    )


class CustomDeploymentManager(DeploymentManager):
    def __init__(self, context: StreamFlowContext, my_arg: str) -> None:
        super().__init__(context)
        self.my_arg: str = my_arg

    async def close(self) -> None:
        raise NotImplementedError

    @classmethod
    def get_schema(cls) -> str:
        return json.dumps(
            {
                "$schema": "https://json-schema.org/draft/2020-12/schema",
                "$id": "https://streamflow.di.unito.it/schemas/tests/utils/deployment/custom_deployment_manager.json",
                "type": "object",
                "properties": {
                    "my_arg": {"type": "string", "description": "No description"}
                },
                "additionalProperties": False,
            }
        )

    async def deploy(self, deployment_config: DeploymentConfig) -> None:
        raise NotImplementedError

    def get_connector(self, deployment_name: str) -> Connector | None:
        raise NotImplementedError

    async def undeploy(self, deployment_name: str) -> None:
        raise NotImplementedError

    async def undeploy_all(self) -> None:
        raise NotImplementedError


class ReverseTargetsBindingFilter(BindingFilter):
    async def get_targets(
        self, job: Job, targets: MutableSequence[Target]
    ) -> MutableSequence[Target]:
        return targets[::-1]

    @classmethod
    def get_schema(cls) -> str:
        return json.dumps(
            {
                "$schema": "https://json-schema.org/draft/2020-12/schema",
                "$id": "https://streamflow.di.unito.it/schemas/tests/utils/deployment/reverse_targets.json",
                "type": "object",
                "properties": {},
                "additionalProperties": False,
            }
        )<|MERGE_RESOLUTION|>--- conflicted
+++ resolved
@@ -108,9 +108,6 @@
                     "test-fs-volatile",
                 ),
             )
-<<<<<<< HEAD
-        case "parameterizable_hardware":
-=======
         case "docker":
             return get_docker_deployment_config()
         case "docker-compose":
@@ -120,7 +117,6 @@
         case "kubernetes":
             return get_kubernetes_deployment_config()
         case "parameterizable-hardware":
->>>>>>> 2f31c85a
             return get_parameterizable_hardware_deployment_config()
         case "singularity":
             return get_singularity_deployment_config()
@@ -255,13 +251,9 @@
             "aiotar"
             | "docker"
             | "docker-wrapper"
-<<<<<<< HEAD
             | "local"
             | "local-fs-volatile"
-            | "parameterizable_hardware"
-=======
             | "parameterizable-hardware"
->>>>>>> 2f31c85a
             | "singularity"
             | "ssh"
         ):
