--- conflicted
+++ resolved
@@ -96,11 +96,7 @@
     context: StreamFlowContext,
     location: ExecutionLocation,
     token_type: str,
-<<<<<<< HEAD
     **kwargs,
-=======
-    **kwargs: MutableMapping[str, Any],
->>>>>>> 7f85ef4e
 ) -> Any:
     if token_type == "primitive":
         return 100
@@ -306,19 +302,11 @@
         deployment_names=[deployment_t],
         input_ports={input_name: injector_step.get_output_port(input_name)},
         outputs={output_name: "list"},
-<<<<<<< HEAD
-        step_name=os.path.join(posixpath.sep, utils.random_name()),
-        workflow=workflow,
-    )
-    # ExecuteStep inside the scatter
-    scatter_step_name = os.path.join(posixpath.sep, utils.random_name())
-=======
         step_name=os.path.join(posixpath.sep, "a", utils.random_name()),
         workflow=workflow,
     )
     # ExecuteStep inside the scatter
     scatter_step_name = os.path.join(posixpath.sep, "b", utils.random_name())
->>>>>>> 7f85ef4e
     scatter_step = workflow.create_step(
         cls=ScatterStep, name=scatter_step_name + "-scatter"
     )
@@ -348,11 +336,7 @@
         deployment_names=[deployment_t],
         input_ports=gather_step.get_output_ports(),
         outputs={output_name: "list"},
-<<<<<<< HEAD
-        step_name=os.path.join(posixpath.sep, utils.random_name()),
-=======
         step_name=os.path.join(posixpath.sep, "c", utils.random_name()),
->>>>>>> 7f85ef4e
         workflow=workflow,
     )
     # Run
