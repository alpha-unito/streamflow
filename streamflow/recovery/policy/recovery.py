from __future__ import annotations

import asyncio
import logging
import posixpath
from collections.abc import Iterable, MutableSequence, MutableSet
from typing import cast

from streamflow.core.exception import FailureHandlingException
from streamflow.core.recovery import RecoveryPolicy
<<<<<<< HEAD
from streamflow.core.utils import compare_tags, get_job_tag, get_tag
=======
from streamflow.core.utils import get_job_tag, get_tag
>>>>>>> 7f85ef4e
from streamflow.core.workflow import Job, Status, Step, Token, Workflow
from streamflow.log_handler import logger
from streamflow.persistence.loading_context import WorkflowBuilder
from streamflow.recovery.utils import (
    DirectGraph,
    GraphMapper,
    ProvenanceGraph,
    TokenAvailability,
    create_graph_mapper,
)
from streamflow.token_printer import dag_workflow
from streamflow.workflow.executor import StreamFlowExecutor
from streamflow.workflow.port import (
    ConnectorPort,
    FilterTokenPort,
    InterWorkflowJobPort,
    InterWorkflowPort,
    JobPort,
)
from streamflow.workflow.step import LoopCombinatorStep, ScatterStep
from streamflow.workflow.token import (
    IterationTerminationToken,
    JobToken,
    TerminationToken,
)
from streamflow.workflow.utils import get_job_token


async def _execute_recover_workflow(new_workflow: Workflow, failed_step: Step) -> None:
    if len(new_workflow.steps) == 0:
        if logger.isEnabledFor(logging.INFO):
            logger.info(
                f"Workflow {new_workflow.name} is empty. "
                f"Waiting output ports {list(failed_step.output_ports.values())}"
            )
        if set(new_workflow.ports.keys()) != set(failed_step.output_ports.values()):
            raise FailureHandlingException("Recovered workflow construction invalid")
        await asyncio.gather(
            *(
                asyncio.create_task(
                    new_workflow.ports[name].get(
                        posixpath.join(failed_step.name, dependency)
                    )
                )
                for name, dependency in failed_step.output_ports.items()
            )
        )
    else:
        await new_workflow.save(new_workflow.context)
        executor = StreamFlowExecutor(new_workflow)
        await executor.run()


async def _inject_tokens(
    mapper: GraphMapper, inter_ports: MutableSequence[str], new_workflow: Workflow
) -> None:
    for port_name in mapper.dcg_port[DirectGraph.ROOT]:
        token_list = sorted(
            [
                mapper.token_instances[token_id]
                for token_id in mapper.port_tokens[port_name]
                if token_id not in (DirectGraph.ROOT, DirectGraph.LEAF)
                and mapper.token_available[token_id]
            ],
            key=lambda x: x.tag,
        )
        if len(
            tags := {(token.persistent_id, token.tag) for token in token_list}
        ) != len(token_list):
            raise FailureHandlingException(
                f"Port {port_name} has multiple tokens with same tag (id, tag): {tags}"
            )
        if any(
            isinstance(token, (TerminationToken, IterationTerminationToken))
            for token in token_list
        ):
            raise FailureHandlingException("Impossible to load a TerminationToken")
        port = new_workflow.ports[port_name]
        for token in token_list:
            if logger.isEnabledFor(logging.DEBUG):
                logger.debug(f"Injecting token {token.tag} of port {port.name}")
            port.put(token)
        if any(isinstance(s, LoopCombinatorStep) for s in port.get_output_steps()):
            pass
        # if (
        #     any(isinstance(s, LoopCombinatorStep) for s in port.get_output_steps())
        #     and len(port.get_input_steps()) >= 3
        # ):
        #     if logger.isEnabledFor(logging.DEBUG):
        #         logger.debug(f"Injecting termination token on port {port.name}")
        #     port.put(TerminationToken(Status.SKIPPED))
        if len(port.token_list) > 0 and len(port.token_list) == len(
            mapper.port_tokens[port_name]
        ):
            if logger.isEnabledFor(logging.DEBUG):
                logger.debug(f"Injecting termination token on port {port.name}")
            port.put(TerminationToken(Status.SKIPPED))
<<<<<<< HEAD
    for port_ in new_workflow.ports.values():
        if (
            port_.name not in inter_ports
            and len(port_.get_input_steps()) == 0
            and not any(isinstance(t, TerminationToken) for t in port_.token_list)
            and len(port_.get_output_steps()) > 0
        ):
            raise FailureHandlingException(
                f"Port {port_.name} is an input, but it does not have a termination token."
            )
=======
>>>>>>> 7f85ef4e


async def _populate_workflow(
    step_ids: Iterable[int],
    failed_step: Step,
    new_workflow: Workflow,
    workflow_builder: WorkflowBuilder,
    failed_job: Job,
) -> None:
    await asyncio.gather(
        *(
            asyncio.create_task(
                workflow_builder.load_step(new_workflow.context, step_id)
            )
            for step_id in step_ids
        )
    )
    # Add the failed step to the new workflow
    await workflow_builder.load_step(
        new_workflow.context,
        failed_step.persistent_id,
    )
    # Instantiate ports that can transfer tokens between workflows
    for port in new_workflow.ports.values():
        if not isinstance(
            port, (ConnectorPort, InterWorkflowJobPort, InterWorkflowPort)
        ):
            new_workflow.create_port(
                (
                    InterWorkflowJobPort
                    if isinstance(port, JobPort)
                    else InterWorkflowPort
                ),
                port.name,
            )
    for port in failed_step.get_output_ports().values():
        cast(InterWorkflowPort, new_workflow.ports[port.name]).add_inter_port(
            port, boundary_tag=get_tag(failed_job.inputs.values()), terminate=False
        )


async def _set_step_states(mapper: GraphMapper, new_workflow: Workflow) -> None:
    for step in new_workflow.steps.values():
        if isinstance(step, ScatterStep):
            port = step.get_output_port()
            missing_tokens = tuple(
                mapper.token_instances[token_id].tag
                for token_id in mapper.port_tokens[port.name]
                if not mapper.token_available[token_id]
            )
            new_workflow.ports[port.name] = FilterTokenPort(
                new_workflow,
                port.name,
                filter_function=lambda t, tokens=missing_tokens: t.tag in tokens,
            )
            new_workflow.ports[port.name].token_list = port.token_list
        elif isinstance(step, LoopCombinatorStep):
            smallest_tag = None
            for p in step.get_input_ports().values():
                if p.token_list:
                    if smallest_tag is None:
                        smallest_tag = p.token_list[0].tag
                    elif compare_tags(p.token_list[0].tag, smallest_tag) > 0:
                        smallest_tag = p.token_list[0].tag
            await cast(LoopCombinatorStep, step).set_iteration(tag=smallest_tag)


class RollbackRecoveryPolicy(RecoveryPolicy):
    async def _recover_workflow(self, failed_job: Job, failed_step: Step) -> Workflow:
        workflow = failed_step.workflow
        workflow_builder = WorkflowBuilder(deep_copy=False)
        new_workflow = await workflow_builder.load_workflow(
            workflow.context, workflow.persistent_id
        )
        # Retrieve tokens
        provenance = ProvenanceGraph(workflow.context)
        await provenance.build_graph(
            inputs=[
                *failed_job.inputs.values(),
                *(
                    p.token_list[0]
                    for p in failed_step.get_input_ports().values()
                    if isinstance(p, ConnectorPort)
                ),
                *(
                    get_job_token(failed_job.name, p.token_list)
                    for p in failed_step.get_input_ports().values()
                    if isinstance(p, JobPort)
                ),
            ]
        )
        mapper = await create_graph_mapper(self.context, provenance)
        # Synchronize between multiple recovery workflows
        job_tokens = list(
            filter(lambda t: isinstance(t, JobToken), mapper.token_instances.values())
        )
<<<<<<< HEAD
        inter_ports, job_names = await self._sync_workflows(
=======
        job_names = await self._sync_workflows(
>>>>>>> 7f85ef4e
            job_names={*(t.value.name for t in job_tokens), failed_job.name},
            job_tokens=job_tokens,
            mapper=mapper,
            workflow=new_workflow,
        )
        # Populate new workflow
        steps = await mapper.get_port_and_step_ids(failed_step.output_ports.values())
        await _populate_workflow(
            steps, failed_step, new_workflow, workflow_builder, failed_job
        )
        for job_name in job_names:
            self.context.failure_manager.get_request(job_name).workflow_ready.set()
<<<<<<< HEAD
        await _inject_tokens(mapper, inter_ports, new_workflow)
        dag_workflow(failed_step.workflow, "ft-original-workflow")
        dag_workflow(new_workflow, "ft-new-workflow")
=======
        await _inject_tokens(mapper, new_workflow)
>>>>>>> 7f85ef4e
        await _set_step_states(mapper, new_workflow)
        return new_workflow

    async def _sync_workflows(
        self,
        job_names: MutableSet[str],
        job_tokens: MutableSequence[Token],
        mapper: GraphMapper,
        workflow: Workflow,
<<<<<<< HEAD
    ) -> tuple[MutableSequence[str], MutableSequence[str]]:
        inter_ports, new_job_names = [], []
=======
    ) -> MutableSequence[str]:
        new_job_names = []
>>>>>>> 7f85ef4e
        for job_name in job_names:
            retry_request = self.context.failure_manager.get_request(job_name)
            if (
                is_available := await self.context.failure_manager.is_recovered(
                    job_name
                )
            ) == TokenAvailability.FutureAvailable:
                job_token = get_job_token(job_name, job_tokens)
                # `retry_request` represents the currently running job.
                # `job_token` refers to the token that needs to be removed from the graph,
                # as the workflow depends on the already running job.
                if logger.isEnabledFor(logging.DEBUG):
                    if not (is_wf_ready := retry_request.workflow_ready.is_set()):
                        logger.debug(
<<<<<<< HEAD
                            f"Synchronizing rollbacks: Job '{job_name}' is waiting for the rollback workflow to be ready."
                        )
                    else:
                        logger.debug(
                            f"Synchronizing rollbacks: Job '{job_name}' is currently executing."
=======
                            f"Synchronizing rollbacks: Job {job_name} is waiting for the rollback workflow to be ready."
                        )
                    else:
                        logger.debug(
                            f"Synchronizing rollbacks: Job {job_name} is currently executing."
>>>>>>> 7f85ef4e
                        )
                else:
                    is_wf_ready = True
                await retry_request.workflow_ready.wait()
                if logger.isEnabledFor(logging.DEBUG) and not is_wf_ready:
                    logger.debug(
<<<<<<< HEAD
                        f"Synchronizing rollbacks: Job '{job_name}' has resumed after the rollback workflow is ready."
=======
                        f"Synchronizing rollbacks: Job {job_name} has resumed after the rollback workflow is ready."
>>>>>>> 7f85ef4e
                    )
                for port_name in await mapper.get_output_ports(job_token):
                    if port_name in retry_request.workflow.ports.keys():
                        cast(
                            InterWorkflowPort, retry_request.workflow.ports[port_name]
                        ).add_inter_port(
                            workflow.create_port(cls=InterWorkflowPort, name=port_name),
                            boundary_tag=get_job_tag(job_token.value.name),
                            terminate=True,
                        )
<<<<<<< HEAD
                        inter_ports.append(port_name)
=======
>>>>>>> 7f85ef4e
                # Remove tokens that will be recovered in other workflows
                for token_id in await mapper.get_output_tokens(job_token.persistent_id):
                    mapper.remove_token(token_id, preserve_token=True)
            elif is_available == TokenAvailability.Available:
                job_token = get_job_token(job_name, job_tokens)
                if logger.isEnabledFor(logging.DEBUG):
                    logger.debug(
                        f"Synchronize rollbacks: job {job_token.value.name} output available"
                    )
                # Search execute token after job token, replace this token with job_req token.
                # Then remove all the prev tokens
                for port_name in await mapper.get_output_ports(job_token):
                    if port_name in retry_request.output_tokens.keys():
                        new_token = retry_request.output_tokens[port_name]
                        mapper.replace_token(
                            port_name,
                            new_token,
                            True,
                        )
                        mapper.remove_token(
                            new_token.persistent_id, preserve_token=True
                        )
            else:
                await self.context.failure_manager.update_request(job_name)
                retry_request.workflow = workflow
                retry_request.workflow_ready.clear()
                new_job_names.append(job_name)
<<<<<<< HEAD
        return inter_ports, new_job_names
=======
        return new_job_names
>>>>>>> 7f85ef4e

    async def recover(self, failed_job: Job, failed_step: Step) -> None:
        # Create recover workflow
        new_workflow = await self._recover_workflow(failed_job, failed_step)
        # Execute new workflow
        await _execute_recover_workflow(new_workflow, failed_step)<|MERGE_RESOLUTION|>--- conflicted
+++ resolved
@@ -8,11 +8,7 @@
 
 from streamflow.core.exception import FailureHandlingException
 from streamflow.core.recovery import RecoveryPolicy
-<<<<<<< HEAD
 from streamflow.core.utils import compare_tags, get_job_tag, get_tag
-=======
-from streamflow.core.utils import get_job_tag, get_tag
->>>>>>> 7f85ef4e
 from streamflow.core.workflow import Job, Status, Step, Token, Workflow
 from streamflow.log_handler import logger
 from streamflow.persistence.loading_context import WorkflowBuilder
@@ -23,7 +19,6 @@
     TokenAvailability,
     create_graph_mapper,
 )
-from streamflow.token_printer import dag_workflow
 from streamflow.workflow.executor import StreamFlowExecutor
 from streamflow.workflow.port import (
     ConnectorPort,
@@ -66,9 +61,7 @@
         await executor.run()
 
 
-async def _inject_tokens(
-    mapper: GraphMapper, inter_ports: MutableSequence[str], new_workflow: Workflow
-) -> None:
+async def _inject_tokens(mapper: GraphMapper, new_workflow: Workflow) -> None:
     for port_name in mapper.dcg_port[DirectGraph.ROOT]:
         token_list = sorted(
             [
@@ -110,19 +103,6 @@
             if logger.isEnabledFor(logging.DEBUG):
                 logger.debug(f"Injecting termination token on port {port.name}")
             port.put(TerminationToken(Status.SKIPPED))
-<<<<<<< HEAD
-    for port_ in new_workflow.ports.values():
-        if (
-            port_.name not in inter_ports
-            and len(port_.get_input_steps()) == 0
-            and not any(isinstance(t, TerminationToken) for t in port_.token_list)
-            and len(port_.get_output_steps()) > 0
-        ):
-            raise FailureHandlingException(
-                f"Port {port_.name} is an input, but it does not have a termination token."
-            )
-=======
->>>>>>> 7f85ef4e
 
 
 async def _populate_workflow(
@@ -219,11 +199,7 @@
         job_tokens = list(
             filter(lambda t: isinstance(t, JobToken), mapper.token_instances.values())
         )
-<<<<<<< HEAD
-        inter_ports, job_names = await self._sync_workflows(
-=======
         job_names = await self._sync_workflows(
->>>>>>> 7f85ef4e
             job_names={*(t.value.name for t in job_tokens), failed_job.name},
             job_tokens=job_tokens,
             mapper=mapper,
@@ -236,13 +212,7 @@
         )
         for job_name in job_names:
             self.context.failure_manager.get_request(job_name).workflow_ready.set()
-<<<<<<< HEAD
-        await _inject_tokens(mapper, inter_ports, new_workflow)
-        dag_workflow(failed_step.workflow, "ft-original-workflow")
-        dag_workflow(new_workflow, "ft-new-workflow")
-=======
         await _inject_tokens(mapper, new_workflow)
->>>>>>> 7f85ef4e
         await _set_step_states(mapper, new_workflow)
         return new_workflow
 
@@ -252,13 +222,8 @@
         job_tokens: MutableSequence[Token],
         mapper: GraphMapper,
         workflow: Workflow,
-<<<<<<< HEAD
-    ) -> tuple[MutableSequence[str], MutableSequence[str]]:
-        inter_ports, new_job_names = [], []
-=======
     ) -> MutableSequence[str]:
         new_job_names = []
->>>>>>> 7f85ef4e
         for job_name in job_names:
             retry_request = self.context.failure_manager.get_request(job_name)
             if (
@@ -273,30 +238,18 @@
                 if logger.isEnabledFor(logging.DEBUG):
                     if not (is_wf_ready := retry_request.workflow_ready.is_set()):
                         logger.debug(
-<<<<<<< HEAD
-                            f"Synchronizing rollbacks: Job '{job_name}' is waiting for the rollback workflow to be ready."
-                        )
-                    else:
-                        logger.debug(
-                            f"Synchronizing rollbacks: Job '{job_name}' is currently executing."
-=======
                             f"Synchronizing rollbacks: Job {job_name} is waiting for the rollback workflow to be ready."
                         )
                     else:
                         logger.debug(
                             f"Synchronizing rollbacks: Job {job_name} is currently executing."
->>>>>>> 7f85ef4e
                         )
                 else:
                     is_wf_ready = True
                 await retry_request.workflow_ready.wait()
                 if logger.isEnabledFor(logging.DEBUG) and not is_wf_ready:
                     logger.debug(
-<<<<<<< HEAD
-                        f"Synchronizing rollbacks: Job '{job_name}' has resumed after the rollback workflow is ready."
-=======
                         f"Synchronizing rollbacks: Job {job_name} has resumed after the rollback workflow is ready."
->>>>>>> 7f85ef4e
                     )
                 for port_name in await mapper.get_output_ports(job_token):
                     if port_name in retry_request.workflow.ports.keys():
@@ -307,10 +260,6 @@
                             boundary_tag=get_job_tag(job_token.value.name),
                             terminate=True,
                         )
-<<<<<<< HEAD
-                        inter_ports.append(port_name)
-=======
->>>>>>> 7f85ef4e
                 # Remove tokens that will be recovered in other workflows
                 for token_id in await mapper.get_output_tokens(job_token.persistent_id):
                     mapper.remove_token(token_id, preserve_token=True)
@@ -338,11 +287,7 @@
                 retry_request.workflow = workflow
                 retry_request.workflow_ready.clear()
                 new_job_names.append(job_name)
-<<<<<<< HEAD
-        return inter_ports, new_job_names
-=======
         return new_job_names
->>>>>>> 7f85ef4e
 
     async def recover(self, failed_job: Job, failed_step: Step) -> None:
         # Create recover workflow
