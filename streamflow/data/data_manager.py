--- conflicted
+++ resolved
@@ -285,11 +285,7 @@
         node = self._filesystems.get(location)
         if not node:
             return set()
-<<<<<<< HEAD
-        path = Path(path) if location == LOCAL_LOCATION else PosixPath(path)
-=======
-        path = Path(path) if resource == LOCAL_RESOURCE else PurePosixPath(path)
->>>>>>> 1a6b3359
+        path = Path(path) if location == LOCAL_LOCATION else PurePosixPath(path)
         for token in path.parts:
             if token in node.children:
                 node = node.children[token]
@@ -306,17 +302,10 @@
                 location.data_type = DataType.INVALID
         self.put(location, path, locations)
 
-<<<<<<< HEAD
     def put(self, location: str, path: str, data_locations: Set[DataLocation]) -> None:
         location = self._process_location(location)
         node = self._filesystems[location]
-        path = Path(path) if location == LOCAL_LOCATION else PosixPath(path)
-=======
-    def put(self, resource: str, path: str, data_locations: Set[DataLocation]) -> None:
-        resource = self._process_resource(resource)
-        node = self._filesystems[resource]
-        path = Path(path) if resource == LOCAL_RESOURCE else PurePosixPath(path)
->>>>>>> 1a6b3359
+        path = Path(path) if location == LOCAL_LOCATION else PurePosixPath(path)
         for token in path.parts:
             if token not in node.children:
                 node.children[token] = RemotePathNode()
