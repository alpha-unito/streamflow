import sys
from collections.abc import MutableSequence
<<<<<<< HEAD

if sys.version_info < (3, 11):
    from importlib.abc import Traversable
else:
    from importlib.resources.abc import Traversable

=======
>>>>>>> 60d69aee
from importlib.resources import files

if sys.version_info < (3, 11):
    from importlib.abc import Traversable
else:
    from importlib.resources.abc import Traversable


ext_schemas: MutableSequence[Traversable] = [
    files("streamflow.deployment.connector")
    .joinpath("schemas")
    .joinpath("base")
    .joinpath("docker.json"),
    files("streamflow.deployment.connector")
    .joinpath("schemas")
    .joinpath("base")
    .joinpath("kubernetes.json"),
    files("streamflow.deployment.connector")
    .joinpath("schemas")
    .joinpath("base")
    .joinpath("queue_manager.json"),
    files("streamflow.deployment.connector")
    .joinpath("schemas")
    .joinpath("base")
    .joinpath("singularity.json"),
    files("streamflow.deployment.connector")
    .joinpath("schemas")
    .joinpath("base")
    .joinpath("ssh.json"),
]<|MERGE_RESOLUTION|>--- conflicted
+++ resolved
@@ -1,14 +1,5 @@
 import sys
 from collections.abc import MutableSequence
-<<<<<<< HEAD
-
-if sys.version_info < (3, 11):
-    from importlib.abc import Traversable
-else:
-    from importlib.resources.abc import Traversable
-
-=======
->>>>>>> 60d69aee
 from importlib.resources import files
 
 if sys.version_info < (3, 11):
