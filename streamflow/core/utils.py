--- conflicted
+++ resolved
@@ -142,10 +142,6 @@
         command=base64.b64encode(command.encode('utf-8')).decode('utf-8'))
 
 
-<<<<<<< HEAD
-def wrap_command(command: str):
-    return ["/bin/sh", "-c", "{command}".format(command=command)]
-=======
 def flatten_list(hierarchical_list):
     if not hierarchical_list:
         return hierarchical_list
@@ -165,7 +161,6 @@
 def get_class_from_name(name: str) -> Type:
     module_name, class_name = name.rsplit('.', 1)
     return getattr(importlib.import_module(module_name), class_name)
->>>>>>> ff5b6411
 
 
 def get_path_processor(connector: Connector):
@@ -259,4 +254,8 @@
 
 
 def random_name() -> str:
-    return str(uuid.uuid4())+    return str(uuid.uuid4())
+
+
+def wrap_command(command: str):
+    return ["/bin/sh", "-c", "{command}".format(command=command)]