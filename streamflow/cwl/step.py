from __future__ import annotations

import asyncio
import logging
import urllib.parse
from abc import ABC
from collections.abc import MutableMapping, MutableSequence
from typing import Any, cast

from typing_extensions import Self

from streamflow.core.context import StreamFlowContext
from streamflow.core.data import DataLocation, DataType
from streamflow.core.deployment import Connector, ExecutionLocation
from streamflow.core.exception import (
    WorkflowDefinitionException,
    WorkflowExecutionException,
)
from streamflow.core.persistence import DatabaseLoadingContext
from streamflow.core.processor import CommandOutputProcessor
from streamflow.core.utils import get_entity_ids, get_tag, random_name
from streamflow.core.workflow import (
    Command,
    CommandOutput,
    Job,
    Port,
    Token,
)
from streamflow.cwl import utils
from streamflow.cwl.token import CWLFileToken
from streamflow.cwl.utils import (
    LoadListing,
    get_file_token,
    get_path_from_token,
    get_token_class,
    is_literal_file,
    register_data,
)
from streamflow.cwl.workflow import CWLWorkflow
from streamflow.data import remotepath
from streamflow.data.remotepath import StreamFlowPath
from streamflow.deployment.utils import get_path_processor
from streamflow.log_handler import logger
from streamflow.workflow.port import JobPort
from streamflow.workflow.step import (
    ConditionalStep,
    ExecuteStep,
    InputInjectorStep,
    LoopOutputStep,
    ScheduleStep,
    TransferStep,
)
from streamflow.workflow.token import IterationTerminationToken, ListToken, ObjectToken
from streamflow.workflow.utils import get_job_token


async def _download_file(job: Job, url: str, context: StreamFlowContext) -> str:
    locations = context.scheduler.get_locations(job.name)
    try:
        filepaths = set(
            await asyncio.gather(
                *(
                    asyncio.create_task(
                        remotepath.download(context, location, url, job.input_directory)
                    )
                    for location in locations
                )
            )
        )
        if len(filepaths) > 1:
            raise WorkflowExecutionException(
                "StreamFlow does not currently support multiple download "
                "paths on different locations for the same file"
            )
        else:
            return next(iter(filepaths))
    except Exception:
        raise WorkflowExecutionException("Error downloading file from " + url)


async def _process_file_token(
    job: Job,
    token_value: Any,
    cwl_version: str,
    streamflow_context: StreamFlowContext,
) -> MutableMapping[str, Any]:
    is_literal = is_literal_file(get_token_class(token_value), token_value, job.name)
    connector = streamflow_context.scheduler.get_connector(job.name)
    locations = streamflow_context.scheduler.get_locations(job.name)
    path_processor = get_path_processor(connector)
    new_token_value = token_value
    if filepath := get_path_from_token(token_value):
        if not path_processor.isabs(filepath):
            filepath = path_processor.join(job.output_directory, filepath)
        new_token_value = await get_file_token(
            context=streamflow_context,
            connector=connector,
            cwl_version=cwl_version,
            locations=locations,
            token_class=get_token_class(token_value),
            filepath=filepath,
            file_format=token_value.get("format"),
            basename=token_value.get("basename"),
            contents=token_value.get("contents"),
            is_literal=is_literal,
        )
    if "secondaryFiles" in token_value:
        new_token_value["secondaryFiles"] = await asyncio.gather(
            *(
                asyncio.create_task(
                    _process_file_token(
                        job=job,
                        token_value=sf,
                        cwl_version=cwl_version,
                        streamflow_context=streamflow_context,
                    )
                )
                for sf in token_value["secondaryFiles"]
            )
        )
    elif "listing" in token_value:
        new_token_value |= {
            "listing": await asyncio.gather(
                *(
                    asyncio.create_task(
                        _process_file_token(job, t, cwl_version, streamflow_context)
                    )
                    for t in token_value["listing"]
                )
            )
        }
    if not is_literal:
        await register_data(
            context=streamflow_context,
            connector=connector,
            locations=locations,
            base_path=job.output_directory,
            token_value=new_token_value,
        )
    return new_token_value


async def build_token(
    job: Job,
    token_value: Any,
    cwl_version: str,
    streamflow_context: StreamFlowContext,
    recoverable: bool = False,
) -> Token:
    match token_value:
        case MutableSequence():
            return ListToken(
                tag=get_tag(job.inputs.values()),
                value=await asyncio.gather(
                    *(
                        asyncio.create_task(
                            build_token(
                                job=job,
                                token_value=v,
                                cwl_version=cwl_version,
                                streamflow_context=streamflow_context,
                                recoverable=recoverable,
                            )
                        )
                        for v in token_value
                    )
<<<<<<< HEAD
                    for v in token_value
                )
            ),
        )
    elif isinstance(token_value, MutableMapping):
        if get_token_class(token_value) in ["File", "Directory"]:
            return CWLFileToken(
                tag=get_tag(job.inputs.values()),
                value=await _process_file_token(
                    job=job,
                    token_value=token_value,
                    cwl_version=cwl_version,
                    streamflow_context=streamflow_context,
=======
>>>>>>> 5ddab814
                ),
            )
        case MutableMapping():
            if get_token_class(token_value) in ["File", "Directory"]:
                return CWLFileToken(
                    tag=get_tag(job.inputs.values()),
                    value=await _process_file_token(
                        job=job,
                        token_value=token_value,
                        cwl_version=cwl_version,
                        streamflow_context=streamflow_context,
                        check_contents=True,
                    ),
                    recoverable=recoverable,
                )
            else:
                return ObjectToken(
                    tag=get_tag(job.inputs.values()),
                    value=dict(
                        zip(
                            token_value.keys(),
                            await asyncio.gather(
                                *(
                                    asyncio.create_task(
                                        build_token(
                                            job=job,
                                            token_value=v,
                                            cwl_version=cwl_version,
                                            streamflow_context=streamflow_context,
                                            recoverable=recoverable,
                                        )
                                    )
                                    for v in token_value.values()
                                )
                            ),
                            strict=True,
                        )
                    ),
                )
        case Token():
            token = token_value.retag(tag=get_tag(job.inputs.values()))
            token.recoverable = recoverable
            return token
        case _:
            return Token(
                tag=get_tag(job.inputs.values()),
                value=token_value,
                recoverable=recoverable,
            )


class CWLBaseConditionalStep(ConditionalStep, ABC):
    def __init__(self, name: str, workflow: CWLWorkflow):
        super().__init__(name, workflow)
        self.skip_ports: MutableMapping[str, str] = {}

    async def _save_additional_params(
        self, context: StreamFlowContext
    ) -> MutableMapping[str, Any]:
        return cast(dict[str, Any], await super()._save_additional_params(context)) | {
            "skip_ports": {k: p.persistent_id for k, p in self.get_skip_ports().items()}
        }

    def add_skip_port(self, name: str, port: Port) -> None:
        if port.name not in self.workflow.ports:
            self.workflow.ports[port.name] = port
        self.skip_ports[name] = port.name

    def get_skip_ports(self) -> MutableMapping[str, Port]:
        return {k: self.workflow.ports[v] for k, v in self.skip_ports.items()}


class CWLConditionalStep(CWLBaseConditionalStep):
    def __init__(
        self,
        name: str,
        workflow: CWLWorkflow,
        expression: str,
        expression_lib: MutableSequence[str] | None = None,
        full_js: bool = False,
    ):
        super().__init__(name, workflow)
        self.expression: str = expression
        self.expression_lib: MutableSequence[str] | None = expression_lib
        self.full_js: bool = full_js

    async def _eval(self, inputs: MutableMapping[str, Token]) -> bool:
        context = utils.build_context(inputs)
        condition = utils.eval_expression(
            expression=self.expression,
            context=context,
            full_js=self.full_js,
            expression_lib=self.expression_lib,
        )
        if condition is True or condition is False:
            return condition
        else:
            raise WorkflowDefinitionException(
                "Conditional 'when' must evaluate to 'true' or 'false'"
            )

    async def _on_true(self, inputs: MutableMapping[str, Token]) -> None:
        # Propagate output tokens
        for port_name, port in self.get_output_ports().items():
            port.put(
                await self._persist_token(
                    token=inputs[port_name].update(inputs[port_name].value),
                    port=port,
                    input_token_ids=get_entity_ids(inputs.values()),
                )
            )

    async def _on_false(self, inputs: MutableMapping[str, Token]) -> None:
        # Propagate skip tokens
        for port in self.get_skip_ports().values():
            port.put(
                await self._persist_token(
                    token=Token(value=None, tag=get_tag(inputs.values())),
                    port=port,
                    input_token_ids=get_entity_ids(inputs.values()),
                )
            )

    async def _save_additional_params(
        self, context: StreamFlowContext
    ) -> MutableMapping[str, Any]:
        return cast(dict[str, Any], await super()._save_additional_params(context)) | {
            "expression": self.expression,
            "expression_lib": self.expression_lib,
            "full_js": self.full_js,
        }

    @classmethod
    async def _load(
        cls,
        context: StreamFlowContext,
        row: MutableMapping[str, Any],
        loading_context: DatabaseLoadingContext,
    ) -> Self:
        params = row["params"]
        step = cls(
            name=row["name"],
            workflow=cast(
                CWLWorkflow,
                await loading_context.load_workflow(context, row["workflow"]),
            ),
            expression=params["expression"],
            expression_lib=params["expression_lib"],
            full_js=params["full_js"],
        )
        for k, port in zip(
            params["skip_ports"].keys(),
            await asyncio.gather(
                *(
                    asyncio.create_task(loading_context.load_port(context, port_id))
                    for port_id in params["skip_ports"].values()
                )
            ),
            strict=True,
        ):
            step.add_skip_port(k, port)
        return step


class CWLLoopConditionalStep(CWLConditionalStep):
    async def _eval(self, inputs: MutableMapping[str, Token]) -> bool:
        context = utils.build_context(inputs)
        condition = utils.eval_expression(
            expression=self.expression,
            context=context,
            full_js=self.full_js,
            expression_lib=self.expression_lib,
        )
        if condition is True or condition is False:
            return condition
        else:
            raise WorkflowDefinitionException(
                "Conditional 'when' must evaluate to 'true' or 'false'"
            )

    async def _on_true(self, inputs: MutableMapping[str, Token]) -> None:
        if logger.isEnabledFor(logging.DEBUG):
            logger.debug(
                f"Step {self.name} condition evaluated true "
                f"on inputs {[t.tag for t in inputs.values()]}"
            )
        # Next iteration: propagate outputs to the loop
        for port_name, port in self.get_output_ports().items():
            port.put(
                await self._persist_token(
                    token=inputs[port_name].update(inputs[port_name].value),
                    port=port,
                    input_token_ids=get_entity_ids(inputs.values()),
                )
            )

    async def _on_false(self, inputs: MutableMapping[str, Token]) -> None:
        if logger.isEnabledFor(logging.DEBUG):
            logger.debug(
                f"Step {self.name} condition evaluated false "
                f"on inputs {[t.tag for t in inputs.values()]}"
            )
        # Loop termination: propagate outputs outside the loop
        for port in self.get_skip_ports().values():
            port.put(IterationTerminationToken(tag=get_tag(inputs.values())))


class CWLEmptyScatterConditionalStep(CWLBaseConditionalStep):
    def __init__(self, name: str, workflow: CWLWorkflow, scatter_method: str):
        super().__init__(name, workflow)
        self.scatter_method: str = scatter_method

    async def _eval(self, inputs: MutableMapping[str, Token]) -> bool:
        return all(
            isinstance(i, ListToken) and len(i.value) > 0 for i in inputs.values()
        )

    @classmethod
    async def _load(
        cls,
        context: StreamFlowContext,
        row: MutableMapping[str, Any],
        loading_context: DatabaseLoadingContext,
    ) -> Self:
        return cls(
            name=row["name"],
            workflow=cast(
                CWLWorkflow,
                await loading_context.load_workflow(context, row["workflow"]),
            ),
            scatter_method=row["params"]["scatter_method"],
        )

    async def _on_true(self, inputs: MutableMapping[str, Token]) -> None:
        # Propagate output tokens
        for port_name, port in self.get_output_ports().items():
            port.put(
                await self._persist_token(
                    token=inputs[port_name].update(inputs[port_name].value),
                    port=port,
                    input_token_ids=get_entity_ids(inputs.values()),
                )
            )

    async def _on_false(self, inputs: MutableMapping[str, Token]) -> None:
        # Get empty scatter return value
        if self.scatter_method == "nested_crossproduct":
            token_value = [
                ListToken(value=[], tag=get_tag(inputs.values())) for _ in inputs
            ]
        else:
            token_value = []
        # Propagate skip tokens
        for port in self.get_skip_ports().values():
            port.put(
                await self._persist_token(
                    token=ListToken(value=token_value, tag=get_tag(inputs.values())),
                    port=port,
                    input_token_ids=get_entity_ids(inputs.values()),
                )
            )

    async def _save_additional_params(
        self, context: StreamFlowContext
    ) -> MutableMapping[str, Any]:
        return cast(dict[str, Any], await super()._save_additional_params(context)) | {
            "scatter_method": self.scatter_method
        }


class CWLExecuteStep(ExecuteStep):
    def __init__(
        self,
        name: str,
        workflow: CWLWorkflow,
        job_port: JobPort,
        recoverable: bool | str,
        expression_lib: MutableSequence[str] | None = None,
        full_js: bool = False,
    ):
        super().__init__(name, workflow, job_port)
        self.expression_lib: MutableSequence[str] | None = expression_lib
        self.full_js: bool = full_js
        self.recoverable: bool | str = recoverable
        self._recoverable_map: MutableMapping[str, bool] = {}

    def _is_recoverable(self, job: Job) -> bool:
        if (recoverable_ := self._recoverable_map.get(job.name)) is None:
            if isinstance(self.recoverable, bool):
                recoverable_ = self.recoverable
            else:
                context = utils.build_context(job.inputs)
                recoverable_ = utils.eval_expression(
                    expression=self.recoverable,
                    context=context,
                    full_js=self.full_js,
                    expression_lib=self.expression_lib,
                )
            self._recoverable_map[job.name] = recoverable_
        return recoverable_

    async def _retrieve_output(
        self,
        job: Job,
        output_name: str,
        output_port: Port,
        command_output: asyncio.Future[CommandOutput],
        connector: Connector | None = None,
    ) -> None:
        if (
            token := await self.output_processors[output_name].process(
                job, command_output, connector, self._is_recoverable(job)
            )
        ) is not None:
            job_token = get_job_token(
                job.name, self.get_input_port("__job__").token_list
            )
            output_port.put(
                await self._persist_token(
                    token=token,
                    port=output_port,
                    input_token_ids=get_entity_ids((*job.inputs.values(), job_token)),
                )
            )
            await self.workflow.context.failure_manager.notify(
                output_port.name,
                token,
                job_token,
            )

    async def _save_additional_params(
        self, context: StreamFlowContext
    ) -> MutableMapping[str, Any]:
        return cast(dict[str, Any], await super()._save_additional_params(context)) | {
            "recoverable": self.recoverable,
            "expression_lib": self.expression_lib,
            "full_js": self.full_js,
        }

    @classmethod
    async def _load(
        cls,
        context: StreamFlowContext,
        row: MutableMapping[str, Any],
        loading_context: DatabaseLoadingContext,
    ) -> Self:
        params = row["params"]
        step = cls(
            name=row["name"],
            workflow=cast(
                CWLWorkflow,
                await loading_context.load_workflow(context, row["workflow"]),
            ),
            recoverable=params["recoverable"],
            expression_lib=params["expression_lib"],
            full_js=params["full_js"],
            job_port=cast(
                JobPort, await loading_context.load_port(context, params["job_port"])
            ),
        )
        step.output_connectors = params["output_connectors"]
        step.output_processors = {
            k: v
            for k, v in zip(
                params["output_processors"].keys(),
                await asyncio.gather(
                    *(
                        asyncio.create_task(
                            CommandOutputProcessor.load(context, p, loading_context)
                        )
                        for p in params["output_processors"].values()
                    )
                ),
                strict=True,
            )
        }
        if params["command"]:
            step.command = await Command.load(
                context, params["command"], loading_context, step
            )
        return step


class CWLInputInjectorStep(InputInjectorStep):
    def __init__(self, name: str, workflow: CWLWorkflow, job_port: JobPort):
        super().__init__(name, workflow, job_port)

    async def process_input(self, job: Job, token_value: Any) -> Token:
        return await build_token(
            job=job,
            token_value=token_value,
            cwl_version=cast(CWLWorkflow, self.workflow).cwl_version,
            streamflow_context=self.workflow.context,
            recoverable=True,
        )


class CWLLoopOutputAllStep(LoopOutputStep):
    async def _process_output(self, tag: str) -> Token:
        return ListToken(
            tag=tag,
            value=sorted(
                self.token_map.get(tag, []), key=lambda t: int(t.tag.split(".")[-1])
            ),
        )


class CWLLoopOutputLastStep(LoopOutputStep):
    async def _process_output(self, tag: str) -> Token:
        token = sorted(
            self.token_map.get(tag, [Token(value=None)]),
            key=lambda t: int(t.tag.split(".")[-1]),
        )[-1]
        return token.retag(tag=tag)


class CWLScheduleStep(ScheduleStep):
    async def _set_job_directories(
        self,
        connector: Connector,
        locations: MutableSequence[ExecutionLocation],
        job: Job,
    ) -> None:
        await super()._set_job_directories(connector, locations, job)
        hardware = self.workflow.context.scheduler.get_hardware(job.name)
        hardware.storage["__outdir__"].paths = {job.output_directory}
        hardware.storage["__tmpdir__"].paths = {job.tmp_directory}


class CWLTransferStep(TransferStep):
    def __init__(
        self,
        name: str,
        workflow: CWLWorkflow,
        job_port: JobPort,
        prefix_path: bool = True,
        writable: bool = False,
    ):
        super().__init__(name, workflow, job_port)
        self.prefix_path: bool = prefix_path
        self.writable: bool = writable

    @classmethod
    async def _load(
        cls,
        context: StreamFlowContext,
        row: MutableMapping[str, Any],
        loading_context: DatabaseLoadingContext,
    ) -> Self:
        params = row["params"]
        step = cls(
            name=row["name"],
            workflow=cast(
                CWLWorkflow,
                await loading_context.load_workflow(context, row["workflow"]),
            ),
            job_port=cast(
                JobPort, await loading_context.load_port(context, params["job_port"])
            ),
            prefix_path=params["prefix_path"],
            writable=params["writable"],
        )
        return step

    async def _save_additional_params(
        self, context: StreamFlowContext
    ) -> MutableMapping[str, Any]:
        return cast(dict[str, Any], await super()._save_additional_params(context)) | {
            "prefix_path": self.prefix_path,
            "writable": self.writable,
        }

    async def _transfer_value(self, job: Job, token_value: Any) -> Any:
        match token_value:
            case Token():
                token = token_value.update(
                    await self._transfer_value(job, token_value.value)
                )
                token.recoverable = False
                return token
            case MutableSequence():
                return await asyncio.gather(
                    *(
                        asyncio.create_task(self._transfer_value(job, element))
                        for element in token_value
                    )
                )
            case MutableMapping():
                if utils.get_token_class(token_value) in ["File", "Directory"]:
                    return await self._update_file_token(job, token_value)
                else:
                    return dict(
                        zip(
                            token_value.keys(),
                            await asyncio.gather(
                                *(
                                    asyncio.create_task(
                                        self._transfer_value(job, element)
                                    )
                                    for element in token_value.values()
                                )
                            ),
                            strict=True,
                        )
                    )
            case _:
                return token_value

    async def _update_listing(
        self,
        job: Job,
        token_value: MutableMapping[str, Any],
        dst_path: StreamFlowPath | None = None,
        src_location: DataLocation | None = None,
    ) -> MutableSequence[MutableMapping[str, Any]]:
        existing, tasks = [], []
        for element in token_value["listing"]:
            if src_location and self.workflow.context.data_manager.get_data_locations(
                path=element["path"],
                deployment=src_location.deployment,
                location_name=src_location.name,
            ):
                # adjust the path
                existing.append(
                    utils.remap_token_value(
                        path_processor=get_path_processor(
                            self.workflow.context.scheduler.get_connector(job.name)
                        ),
                        old_dir=token_value["path"],
                        new_dir=str(dst_path),
                        value=element,
                    )
                )
            else:
                tasks.append(
                    asyncio.create_task(
                        self._update_file_token(
                            job=job, token_value=element, dst_path=dst_path
                        )
                    )
                )
        return sorted(
            existing + await asyncio.gather(*tasks), key=lambda t: t["basename"]
        )

    async def _update_file_token(
        self,
        job: Job,
        token_value: MutableMapping[str, Any],
        dst_path: StreamFlowPath | None = None,
    ) -> MutableMapping[str, Any]:
        token_class = utils.get_token_class(token_value)
        # Get destination coordinates
        dst_connector = self.workflow.context.scheduler.get_connector(job.name)
        dst_locations = self.workflow.context.scheduler.get_locations(job.name)
        dst_dir = StreamFlowPath(
            job.input_directory,
            context=self.workflow.context,
            location=next(iter(dst_locations)),
        )
        if dst_path is not None and dst_path.is_relative_to(dst_dir):
            if len((rel_path := dst_path.relative_to(dst_dir)).parts) > 0:
                dst_dir /= rel_path.parts[0]
        elif self.prefix_path:
            dst_dir /= random_name()
        # Extract location
        location = token_value.get("location", token_value.get("path"))
        if location and "://" in location:
            # Manage remote files
            match urllib.parse.urlsplit(location).scheme:
                case "http" | "https":
                    location = await _download_file(
                        job, location, self.workflow.context
                    )
                case "file":
                    location = urllib.parse.unquote(location[7:])
                case scheme:
                    raise WorkflowExecutionException(
                        f"Unsupported scheme `{scheme}` in location `{location}`"
                    )
        # If basename is explicitly stated in the token, use it as destination path
        if "basename" in token_value:
            dst_path = (dst_path or dst_dir) / token_value["basename"]
        # If source data exist, get source locations
        if location and (
            selected_location := await self.workflow.context.data_manager.get_source_location(
                path=location, dst_deployment=dst_connector.deployment_name
            )
        ):
            try:
                # Build unique destination path
                filepath = dst_path or (dst_dir / selected_location.relpath)
                if not self.prefix_path:
                    filepath = cast(CWLWorkflow, self.workflow).get_unique_output_path(
                        path=filepath, src_location=selected_location
                    )
                # Perform and transfer
                await self.workflow.context.data_manager.transfer_data(
                    src_location=selected_location.location,
                    src_path=selected_location.path,
                    dst_locations=dst_locations,
                    dst_path=str(filepath),
                    writable=self.writable,
                )
            except FileExistsError:
                filepath = dst_path or (dst_dir / selected_location.relpath)
            # Transform token value
            new_token_value = {
                "class": token_class,
                "path": str(filepath),
                "location": "file://" + str(filepath),
                "basename": filepath.name,
                "dirname": str(filepath.parent),
            }
            # If token contains a file
            if token_class == "File":  # nosec
                # Retrieve symbolic link data locations
                data_locations = self.workflow.context.data_manager.get_data_locations(
                    path=str(filepath),
                    deployment=dst_connector.deployment_name,
                    data_type=DataType.SYMBOLIC_LINK,
                )
                # If the remote location is not a symbolic link, perform remote checksum
                original_checksum = token_value["checksum"]
                for location in dst_locations:
                    for data_location in data_locations:
                        if (
                            data_location.name == location.name
                            and data_location.path == str(filepath)
                        ):
                            break
                    else:
                        loc_path = StreamFlowPath(
                            str(filepath),
                            context=self.workflow.context,
                            location=location,
                        )
                        checksum = f"sha1${await loc_path.checksum()}"
                        if checksum != original_checksum:
                            raise WorkflowExecutionException(
                                "Error transferring file {} in location {} to {} in location {}".format(
                                    selected_location.path,
                                    selected_location.name,
                                    filepath,
                                    location,
                                )
                            )
                # Add size, checksum and format fields
                new_token_value |= {
                    "nameroot": token_value["nameroot"],
                    "nameext": token_value["nameext"],
                    "size": token_value["size"],
                    "checksum": original_checksum,
                }
                if "format" in token_value:
                    new_token_value["format"] = token_value["format"]
                if "contents" in token_value:
                    new_token_value["contents"] = token_value["contents"]
                # Check secondary files
                if "secondaryFiles" in token_value:
                    new_token_value["secondaryFiles"] = await asyncio.gather(
                        *(
                            asyncio.create_task(
                                self._update_file_token(
                                    job=job,
                                    token_value=element,
                                    dst_path=filepath.parent,
                                )
                            )
                            for element in token_value["secondaryFiles"]
                        )
                    )
            # If token contains a directory, propagate listing if present
            elif token_class == "Directory" and "listing" in token_value:  # nosec
                new_token_value["listing"] = await self._update_listing(
                    job, token_value, filepath, selected_location
                )
            return new_token_value
        # Otherwise, create elements remotely
        else:
            # Build unique destination path
            filepath = dst_path or dst_dir
            if not self.prefix_path:
                filepath = cast(CWLWorkflow, self.workflow).get_unique_output_path(
                    path=filepath
                )
            # If the token contains a directory, simply create it
            if token_class == "Directory":  # nosec
                await utils.create_remote_directory(
                    context=self.workflow.context,
                    locations=dst_locations,
                    path=str(filepath),
                    relpath=(
                        str(filepath.relative_to(job.output_directory))
                        if filepath.is_relative_to(job.output_directory)
                        else (
                            str(filepath.relative_to(dst_dir))
                            if filepath != dst_dir
                            else str(dst_dir)
                        )
                    ),
                )
            # Otherwise, create the parent directories structure and write file contents
            else:
                await asyncio.gather(
                    *(
                        asyncio.create_task(
                            StreamFlowPath(
                                str(filepath.parent),
                                context=self.workflow.context,
                                location=location,
                            ).mkdir(mode=0o777, exist_ok=True)
                        )
                        for location in dst_locations
                    )
                )
                await utils.write_remote_file(
                    context=self.workflow.context,
                    locations=dst_locations,
                    content=token_value.get("contents", ""),
                    path=str(filepath),
                    relpath=(
                        str(filepath.relative_to(job.output_directory))
                        if filepath.is_relative_to(job.output_directory)
                        else (
                            str(filepath.relative_to(dst_dir))
                            if filepath != dst_dir
                            else str(dst_dir)
                        )
                    ),
                )
            # Build file token
            new_token_value = await utils.get_file_token(
                context=self.workflow.context,
                connector=dst_connector,
                cwl_version=cast(CWLWorkflow, self.workflow).cwl_version,
                locations=dst_locations,
                token_class=token_class,
                filepath=str(filepath),
                load_contents="contents" in token_value,
                load_listing=LoadListing.no_listing,
            )
            if (
                "checksum" in token_value
                and new_token_value["checksum"] != token_value["checksum"]
            ):
                raise WorkflowExecutionException(
                    "Error creating file {} with path {} in locations {}.".format(
                        token_value["path"],
                        new_token_value["path"],
                        [str(loc) for loc in dst_locations],
                    )
                )
            # Check secondary files
            if "secondaryFiles" in token_value:
                new_token_value["secondaryFiles"] = await asyncio.gather(
                    *(
                        asyncio.create_task(
                            self._update_file_token(
                                job=job,
                                token_value=element,
                                dst_path=filepath.parent,
                            )
                        )
                        for element in token_value["secondaryFiles"]
                    )
                )

            # If listing is specified, recursively process its contents
            if "listing" in token_value:
                new_token_value["listing"] = await self._update_listing(
                    job, token_value, filepath
                )
            # Return the new token value
            return new_token_value

    async def transfer(self, job: Job, token: Token) -> Token:
        token = token.update(await self._transfer_value(job, token.value))
        token.recoverable = False
        return token<|MERGE_RESOLUTION|>--- conflicted
+++ resolved
@@ -164,22 +164,6 @@
                         )
                         for v in token_value
                     )
-<<<<<<< HEAD
-                    for v in token_value
-                )
-            ),
-        )
-    elif isinstance(token_value, MutableMapping):
-        if get_token_class(token_value) in ["File", "Directory"]:
-            return CWLFileToken(
-                tag=get_tag(job.inputs.values()),
-                value=await _process_file_token(
-                    job=job,
-                    token_value=token_value,
-                    cwl_version=cwl_version,
-                    streamflow_context=streamflow_context,
-=======
->>>>>>> 5ddab814
                 ),
             )
         case MutableMapping():
@@ -191,7 +175,6 @@
                         token_value=token_value,
                         cwl_version=cwl_version,
                         streamflow_context=streamflow_context,
-                        check_contents=True,
                     ),
                     recoverable=recoverable,
                 )
