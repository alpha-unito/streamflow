from __future__ import annotations

import asyncio
import logging
<<<<<<< HEAD
import os.path
from collections.abc import Callable, MutableMapping, MutableSequence
=======
from collections.abc import MutableMapping, MutableSequence
>>>>>>> 60d69aee
from typing import Any, cast

import cwl_utils.file_formats
from schema_salad.exceptions import ValidationException
from typing_extensions import Self

from streamflow.core.context import StreamFlowContext
from streamflow.core.deployment import Connector, LocalTarget, Target
from streamflow.core.exception import (
    ProcessorTypeError,
    WorkflowExecutionException,
)
from streamflow.core.persistence import DatabaseLoadingContext
from streamflow.core.processor import (
    CommandOutputProcessor,
    ObjectCommandOutputProcessor,
    TokenProcessor,
)
from streamflow.core.utils import eval_processors, flatten_list, get_tag, make_future
from streamflow.core.workflow import (
    CommandOutput,
    Job,
    Status,
    Token,
)
from streamflow.cwl import utils
from streamflow.cwl.token import CWLFileToken
from streamflow.cwl.utils import (
    LoadListing,
    SecondaryFile,
    is_expression,
    resolve_dependencies,
)
from streamflow.cwl.workflow import CWLWorkflow
from streamflow.deployment.utils import get_path_processor
from streamflow.log_handler import logger
from streamflow.workflow.token import ListToken, ObjectToken


def _check_token_type(
    name: str,
    token_value: Any,
    token_type: str | MutableSequence[str],
    enum_symbols: MutableSequence[str],
    optional: bool,
    check_file: bool,
) -> None:
    if isinstance(token_type, MutableSequence):
        messages = []
        for t in token_type:
            try:
                _check_token_type(
                    name, token_value, t, enum_symbols, optional, check_file
                )
                return
            except ProcessorTypeError as e:
                messages.append(str(e))
        raise ProcessorTypeError("\n".join(messages))
    if isinstance(token_value, Token):
        _check_token_type(
            name, token_value.value, token_type, enum_symbols, optional, check_file
        )
    elif token_type == "Any":  # nosec
        if not optional and token_value is None:
            raise ProcessorTypeError(
                f"Token {name} is of type `Any`: it cannot be null."
            )
    elif token_type == "null":  # nosec
        if token_value is not None:
            raise ProcessorTypeError(f"Token {name} should be null.")
    elif token_value is None:
        if not optional:
            raise ProcessorTypeError(f"Token {name} is not optional.")
    elif token_type == "enum":  # nosec
        if token_value not in enum_symbols:
            raise ProcessorTypeError(
                f"Value {token_value} is not valid for token {name}."
            )
    elif (inferred_type := utils.infer_type_from_token(token_value)) != token_type:
        if check_file or token_type not in ["File", "Directory"]:
            # In CWL, long is considered as a subtype of double
            if inferred_type != "long" or token_type != "double":  # nosec
                raise ProcessorTypeError(
                    f"Expected {name} token of type {token_type}, got {inferred_type}."
                )
    return


async def _fill_context(
    context: MutableMapping[str, Any],
    command_output: asyncio.Future[CommandOutput],
    output_eval: str,
    full_js: bool,
    expression_lib: MutableSequence[str] | None,
):
    # Fill context with exit code if required
    if "exitCode" in resolve_dependencies(
        expression=output_eval,
        full_js=full_js,
        expression_lib=expression_lib,
        context_key="runtime",
    ):
        context["runtime"]["exitCode"] = cast(
            CWLCommandOutput, await command_output
        ).exit_code


class CWLCommandOutput(CommandOutput):
    __slots__ = "exit_code"

    def __init__(self, value: Any, status: Status, exit_code: int):
        super().__init__(value, status)
        self.exit_code: int = exit_code

    def update(self, value: Any) -> CWLCommandOutput:
        return CWLCommandOutput(
            value=value, status=self.status, exit_code=self.exit_code
        )


class CWLTokenProcessor(TokenProcessor):
    def __init__(
        self,
        name: str,
        workflow: CWLWorkflow,
        token_type: str | MutableSequence[str] | None = None,
        enum_symbols: MutableSequence[str] | None = None,
        expression_lib: MutableSequence[str] | None = None,
        file_format: str | None = None,
        full_js: bool = False,
        load_contents: bool | None = None,
        load_listing: LoadListing | None = None,
        only_propagate_secondary_files: bool = True,
        secondary_files: MutableSequence[SecondaryFile] | None = None,
        streamable: bool = False,
    ):
        super().__init__(name, workflow)
        self.token_type: str | MutableSequence[str] | None = token_type
        self.enum_symbols: MutableSequence[str] = enum_symbols or []
        self.expression_lib: MutableSequence[str] | None = expression_lib
        self.file_format: str | None = file_format
        self.full_js: bool = full_js
        self.load_contents: bool | None = load_contents
        self.load_listing: LoadListing | None = load_listing
        self.only_propagate_secondary_files: bool = only_propagate_secondary_files
        self.secondary_files: MutableSequence[SecondaryFile] = secondary_files or []
        self.streamable: bool = streamable

    @classmethod
    async def _load(
        cls,
        context: StreamFlowContext,
        row: MutableMapping[str, Any],
        loading_context: DatabaseLoadingContext,
    ) -> Self:
        return cls(
            name=row["name"],
            workflow=cast(
                CWLWorkflow,
                await loading_context.load_workflow(context, row["workflow"]),
            ),
            token_type=row["token_type"],
            enum_symbols=row["enum_symbols"],
            expression_lib=row["expression_lib"],
            file_format=row["file_format"],
            full_js=row["full_js"],
            load_contents=row["load_contents"],
            load_listing=(
                LoadListing(row["load_listing"])
                if row["load_listing"] is not None
                else None
            ),
            only_propagate_secondary_files=row["only_propagate_secondary_files"],
            secondary_files=[
                SecondaryFile(sf["pattern"], sf["required"])
                for sf in row["secondary_files"]
            ],
            streamable=row["streamable"],
        )

    async def _process_file_token(
        self, inputs: MutableMapping[str, Token], token_value: Any
    ) -> Any:
        # Build context
        context = utils.build_context(inputs)
        # Check file format if present
        if self.file_format:
            context |= {"self": token_value}
            input_formats = utils.eval_expression(
                expression=self.file_format,
                context=context,
                full_js=self.full_js,
                expression_lib=self.expression_lib,
            )
            try:
                cwl_utils.file_formats.check_format(
                    token_value,
                    input_formats,
                    cast(CWLWorkflow, self.workflow).format_graph,
                )
            except ValidationException as e:
                raise WorkflowExecutionException(e.message) from e
        # If file exists, get coordinates
        if filepath := utils.get_path_from_token(token_value):
            try:
                # Privilege locations on the destination connector to ensure existence of secondaryFiles
                data_locations = self.workflow.context.data_manager.get_data_locations(
                    path=filepath,
                )
                data_location = next(
                    loc for loc in data_locations if loc.path == filepath
                )
            except StopIteration:
                # If such location does not exist, apply the standard heuristic to select the best one
                data_location = (
                    await self.workflow.context.data_manager.get_source_location(
                        path=filepath, dst_deployment=LocalTarget.deployment_name
                    )
                )
            if data_location:
                if logger.isEnabledFor(logging.DEBUG):
                    logger.debug(
                        f"Processing {filepath} on location {data_location.location}."
                    )
                connector = self.workflow.context.deployment_manager.get_connector(
                    data_location.deployment
                )
                path_processor = get_path_processor(connector)
                base_path = path_processor.normpath(
                    data_location.path[: -len(data_location.relpath)]
                )
                cwl_workflow = cast(CWLWorkflow, self.workflow)
                # Process file contents
                token_value = await utils.update_file_token(
                    context=self.workflow.context,
                    connector=connector,
                    cwl_version=cwl_workflow.cwl_version,
                    location=data_location.location,
                    token_value=token_value,
                    load_contents=self.load_contents,
                    load_listing=self.load_listing,
                )
                # Process secondary files
                if token_value.get("secondaryFiles"):
                    initial_paths = [
                        utils.get_path_from_token(sf)
                        for sf in token_value["secondaryFiles"]
                    ]
                    sf_map = dict(
                        zip(
                            initial_paths,
                            await asyncio.gather(
                                *(
                                    asyncio.create_task(
                                        utils.update_file_token(
                                            context=self.workflow.context,
                                            connector=connector,
                                            cwl_version=cwl_workflow.cwl_version,
                                            location=data_location.location,
                                            token_value=sf,
                                            load_contents=self.load_contents,
                                            load_listing=self.load_listing,
                                        )
                                    )
                                    for sf in token_value["secondaryFiles"]
                                )
                            ),
                            strict=True,
                        )
                    )
                else:
                    sf_map = {}
                if self.secondary_files:
                    sf_context = cast(dict[str, Any], context) | {"self": token_value}
                    await utils.process_secondary_files(
                        context=self.workflow.context,
                        cwl_version=cwl_workflow.cwl_version,
                        secondary_files=self.secondary_files,
                        sf_map=sf_map,
                        js_context=sf_context,
                        full_js=self.full_js,
                        expression_lib=self.expression_lib,
                        connector=connector,
                        locations=[data_location.location],
                        token_value=token_value,
                        load_contents=self.load_contents,
                        load_listing=self.load_listing,
                        only_retrieve_from_token=self.only_propagate_secondary_files,
                    )
                # Add all secondary files to the token
                if sf_map:
                    token_value["secondaryFiles"] = list(sf_map.values())
                # Register path
                await utils.register_data(
                    context=self.workflow.context,
                    connector=connector,
                    locations=[data_location.location],
                    token_value=token_value,
                    base_path=base_path,
                )
        return token_value

    async def _save_additional_params(
        self, context: StreamFlowContext
    ) -> MutableMapping[str, Any]:
        return cast(dict[str, Any], await super()._save_additional_params(context)) | {
            "token_type": self.token_type,
            "enum_symbols": self.enum_symbols,
            "expression_lib": self.expression_lib,
            "file_format": self.file_format,
            "full_js": self.full_js,
            "load_contents": self.load_contents,
            "load_listing": self.load_listing.value if self.load_listing else None,
            "only_propagate_secondary_files": self.only_propagate_secondary_files,
            "secondary_files": await asyncio.gather(
                *(asyncio.create_task(s.save(context)) for s in self.secondary_files)
            ),
            "streamable": self.streamable,
        }

    async def process(self, inputs: MutableMapping[str, Token], token: Token) -> Token:
        # If value is token, propagate the process call
        if isinstance(token.value, Token):
            return token.update(await self.process(inputs, token.value))
        # Process file token
        if utils.get_token_class(token.value) in ["File", "Directory"]:
            token = token.update(await self._process_file_token(inputs, token.value))
        # Check type
<<<<<<< HEAD
        if not self.streamable:
            if self.check_type and self.token_type is not None:
                if isinstance(token.value, MutableSequence):
                    for v in token.value:
                        _check_token_type(
                            name=self.name,
                            token_value=v,
                            token_type=self.token_type,
                            enum_symbols=self.enum_symbols,
                            optional=self.optional,
                            check_file=True,
                        )
                else:
                    _check_token_type(
                        name=self.name,
                        token_value=token.value,
                        token_type=self.token_type,
                        enum_symbols=self.enum_symbols,
                        optional=self.optional,
                        check_file=True,
                    )
=======
        _check_token_type(
            name=self.name,
            token_value=token.value,
            token_type=self.token_type,
            enum_symbols=self.enum_symbols,
            optional=False,
            check_file=True,
        )
>>>>>>> 60d69aee
        # Return the token
        return token.update(token.value)


class CWLCommandOutputProcessor(CommandOutputProcessor):
    def __init__(
        self,
        name: str,
        workflow: CWLWorkflow,
        target: Target | None = None,
        token_type: str | MutableSequence[str] | None = None,
        enum_symbols: MutableSequence[str] | None = None,
        expression_lib: MutableSequence[str] | None = None,
        file_format: str | None = None,
        full_js: bool = False,
        glob: str | None = None,
        load_contents: bool = False,
        load_listing: LoadListing = LoadListing.no_listing,
        optional: bool = False,
        output_eval: str | None = None,
        secondary_files: MutableSequence[SecondaryFile] | None = None,
        single: bool = False,
        streamable: bool = False,
    ):
        super().__init__(name, workflow, target)
        self.token_type: str | MutableSequence[str] | None = token_type
        self.enum_symbols: MutableSequence[str] = enum_symbols or []
        self.expression_lib: MutableSequence[str] | None = expression_lib
        self.file_format: str | None = file_format
        self.full_js: bool = full_js
        self.glob: str | MutableSequence[str] | None = glob
        self.load_contents: bool = load_contents
        self.load_listing: LoadListing = load_listing
        self.optional: bool = optional
        self.output_eval: str | None = output_eval
        self.secondary_files: MutableSequence[SecondaryFile] = secondary_files or []
        self.single: bool = single
        self.streamable: bool = streamable

    @classmethod
    async def _load(
        cls,
        context: StreamFlowContext,
        row: MutableMapping[str, Any],
        loading_context: DatabaseLoadingContext,
    ) -> Self:
        return cls(
            name=row["name"],
            workflow=cast(
                CWLWorkflow,
                await loading_context.load_workflow(context, row["workflow"]),
            ),
            target=(
                (await loading_context.load_target(context, row["target"]))
                if row["target"]
                else None
            ),
            token_type=row["token_type"],
            enum_symbols=row["enum_symbols"],
            expression_lib=row["expression_lib"],
            file_format=row["file_format"],
            full_js=row["full_js"],
            glob=row["glob"],
            load_contents=row["load_contents"],
            load_listing=(
                LoadListing(row["load_listing"])
                if row["load_listing"] is not None
                else None
            ),
            optional=row["optional"],
            output_eval=row["output_eval"],
            secondary_files=[
                SecondaryFile(sf["pattern"], sf["required"])
                for sf in row["secondary_files"]
            ],
            single=row["single"],
            streamable=row["streamable"],
        )

    async def _build_token(
        self,
        job: Job,
        connector: Connector | None,
        context: MutableMapping[str, Any],
        token_value: Any,
        recoverable: bool,
    ) -> Token:
<<<<<<< HEAD
        if isinstance(token_value, MutableMapping):
            if utils.get_token_class(token_value) in ["File", "Directory", "streaming"]:
                if utils.get_token_class(token_value) == "streaming":
                    return Token(value=token_value, tag=get_tag(job.inputs.values()))
                connector = self._get_connector(connector, job)
                locations = await self._get_locations(connector, job)
                # Register path
                await utils.register_data(
                    context=self.workflow.context,
                    connector=connector,
                    locations=locations,
                    token_value=token_value,
                    base_path=(
                        self.target.workdir if self.target else job.output_directory
                    ),
                )
                # Process file format
                if self.file_format:
                    context |= {"self": token_value}
                    token_value["format"] = utils.eval_expression(
                        expression=self.file_format,
                        context=context,
                        full_js=self.full_js,
                        expression_lib=self.expression_lib,
                    )
                return CWLFileToken(value=token_value, tag=get_tag(job.inputs.values()))
            else:
                token_tasks = {
                    k: asyncio.create_task(
                        self._build_token(job, connector, context, v)
                    )
                    for k, v in token_value.items()
                }
                return ObjectToken(
                    value=dict(
                        zip(
                            token_tasks.keys(),
                            await asyncio.gather(*token_tasks.values()),
=======
        match token_value:
            case MutableMapping():
                match utils.get_token_class(token_value):
                    case "File" | "Directory":
                        connector = self._get_connector(connector, job)
                        locations = await self._get_locations(connector, job)
                        # Register path
                        await utils.register_data(
                            context=self.workflow.context,
                            connector=connector,
                            locations=locations,
                            token_value=token_value,
                            base_path=(
                                self.target.workdir
                                if self.target
                                else job.output_directory
                            ),
                        )
                        # Process file format
                        if self.file_format:
                            context |= {"self": token_value}
                            token_value["format"] = utils.eval_expression(
                                expression=self.file_format,
                                context=context,
                                full_js=self.full_js,
                                expression_lib=self.expression_lib,
                            )
                        return CWLFileToken(
                            value=token_value,
                            tag=get_tag(job.inputs.values()),
                            recoverable=recoverable,
                        )
                    case _:
                        token_tasks = {
                            k: asyncio.create_task(
                                self._build_token(
                                    job, connector, context, v, recoverable
                                )
                            )
                            for k, v in token_value.items()
                        }
                        return ObjectToken(
                            value=dict(
                                zip(
                                    token_tasks.keys(),
                                    await asyncio.gather(*token_tasks.values()),
                                    strict=True,
                                )
                            ),
                            tag=get_tag(job.inputs.values()),
                        )
            case MutableSequence():
                return ListToken(
                    value=await asyncio.gather(
                        *(
                            asyncio.create_task(
                                self._build_token(
                                    job, connector, context, t, recoverable
                                )
                            )
                            for t in token_value
>>>>>>> 60d69aee
                        )
                    ),
                    tag=get_tag(job.inputs.values()),
                )
            case _:
                return Token(
                    value=token_value,
                    tag=get_tag(job.inputs.values()),
                    recoverable=recoverable,
                )

    async def _process_command_output(
        self,
        job: Job,
        command_output: asyncio.Future[CommandOutput],
        connector: Connector | None,
        context: MutableMapping[str, Any],
    ):
        connector = self._get_connector(connector, job)
        locations = await self._get_locations(connector, job)
        cwl_workflow = cast(CWLWorkflow, self.workflow)
        # Generate the output object as described in `outputs` field
        if self.glob is not None:
            # Adjust glob path
            globpaths = []
            for glob in (
                self.glob if isinstance(self.glob, MutableSequence) else [self.glob]
            ):
                globpath = (
                    utils.eval_expression(
                        expression=glob,
                        context=context,
                        full_js=self.full_js,
                        expression_lib=self.expression_lib,
                    )
                    if is_expression(glob)
                    else glob
                )
                globpaths.extend(
                    globpath if isinstance(globpath, MutableSequence) else [globpath]
                )
<<<<<<< HEAD

            if self.streamable:
                return await utils.build_token_value(
                    context=self.workflow.context,
                    cwl_version=cwl_workflow.cwl_version,
                    js_context=context,
                    full_js=self.full_js,
                    expression_lib=self.expression_lib,
                    secondary_files=self.secondary_files,
                    connector=connector,
                    locations=locations,
                    token_value=[
                        {
                            "path": os.path.join(job.output_directory, path),
                            "class": "streaming",
                        }
                        for path in globpaths
                    ],
                    load_contents=self.load_contents,
                    load_listing=self.load_listing,
                )
            # Resolve glob
            resolve_tasks = []
=======
            # Wait for command to finish and resolve glob
            await command_output
>>>>>>> 60d69aee
            for location in locations:
                globpaths = dict(
                    flatten_list(
                        await asyncio.gather(
                            *(
                                asyncio.create_task(
                                    utils.expand_glob(
                                        connector=connector,
                                        workflow=self.workflow,
                                        location=location,
                                        input_directory=(
                                            self.target.workdir
                                            if self.target
                                            else job.input_directory
                                        ),
                                        output_directory=(
                                            self.target.workdir
                                            if self.target
                                            else job.output_directory
                                        ),
                                        tmp_directory=(
                                            self.target.workdir
                                            if self.target
                                            else job.tmp_directory
                                        ),
                                        path=cast(str, path),
                                    )
                                )
                                for path in globpaths
                            )
                        )
                    )
                )
                # Get token class from paths
                globpaths = [
                    {"path": p, "class": c}
                    for p, c in zip(
                        globpaths.keys(),
                        await asyncio.gather(
                            *(
                                asyncio.create_task(
                                    utils.get_class_from_path(
                                        p, job, self.workflow.context
                                    )
                                )
                                for p in globpaths.values()
                            )
                        ),
                        strict=True,
                    )
                ]
            # If evaluation is not needed, simply return paths as token value
            if self.output_eval is None:
                token_list = await utils.build_token_value(
                    context=self.workflow.context,
                    cwl_version=cwl_workflow.cwl_version,
                    js_context=context,
                    full_js=self.full_js,
                    expression_lib=self.expression_lib,
                    secondary_files=self.secondary_files,
                    connector=connector,
                    locations=locations,
                    token_value=globpaths,
                    load_contents=self.load_contents,
                    load_listing=self.load_listing,
                )
                return (
                    token_list
                    if len(token_list) > 1
                    else token_list[0] if len(token_list) == 1 else None
                )
            # Otherwise, fill context['self'] with glob data and proceed
            else:
                context["self"] = await utils.build_token_value(
                    context=self.workflow.context,
                    cwl_version=cwl_workflow.cwl_version,
                    js_context=context,
                    full_js=self.full_js,
                    expression_lib=self.expression_lib,
                    secondary_files=self.secondary_files,
                    connector=connector,
                    locations=locations,
                    token_value=globpaths,
                    load_contents=self.load_contents,
                    load_listing=self.load_listing,
                )
        if self.output_eval is not None:
            await _fill_context(
                context=context,
                command_output=command_output,
                output_eval=self.output_eval,
                full_js=self.full_js,
                expression_lib=self.expression_lib,
            )
            # Evaluate output
            token = utils.eval_expression(
                expression=self.output_eval,
                context=context,
                full_js=self.full_js,
                expression_lib=self.expression_lib,
            )
            # Build token
            return await utils.build_token_value(
                context=self.workflow.context,
                cwl_version=cwl_workflow.cwl_version,
                js_context=context,
                full_js=self.full_js,
                expression_lib=self.expression_lib,
                secondary_files=self.secondary_files,
                connector=connector,
                locations=locations,
                token_value=token,
                load_contents=False,
                load_listing=LoadListing.no_listing,
            )
        # As the default value (no return path is met in previous code), simply process the command output
        token_value = cast(CWLCommandOutput, await command_output).value
        if isinstance(token_value, MutableMapping) and self.name in token_value:
            raise ProcessorTypeError(
                f"Token {self.name} should be extracted by a `PopCommandOutputProcessor` before being evaluated"
            )
        return await utils.build_token_value(
            context=self.workflow.context,
            cwl_version=cwl_workflow.cwl_version,
            js_context=context,
            full_js=self.full_js,
            expression_lib=self.expression_lib,
            secondary_files=self.secondary_files,
            connector=connector,
            locations=locations,
            token_value=token_value,
            load_contents=self.load_contents,
            load_listing=self.load_listing,
        )

    async def _save_additional_params(
        self, context: StreamFlowContext
    ) -> MutableMapping[str, Any]:
        return cast(dict[str, Any], await super()._save_additional_params(context)) | {
            "token_type": self.token_type,
            "enum_symbols": self.enum_symbols,
            "expression_lib": self.expression_lib,
            "file_format": self.file_format,
            "full_js": self.full_js,
            "glob": self.glob,
            "load_contents": self.load_contents,
            "load_listing": self.load_listing.value if self.load_listing else None,
            "optional": self.optional,
            "output_eval": self.output_eval,
            "secondary_files": await asyncio.gather(
                *(asyncio.create_task(s.save(context)) for s in self.secondary_files)
            ),
            "single": self.single,
            "streamable": self.streamable,
        }

    async def process(
        self,
        job: Job,
        command_output: asyncio.Future[CommandOutput],
        connector: Connector | None = None,
        recoverable: bool = False,
    ) -> Token | None:
        # Remap output and tmp directories when target is specified
        output_directory = self.target.workdir if self.target else job.output_directory
        tmp_directory = self.target.workdir if self.target else job.tmp_directory
        # Retrieve token value
        context = utils.build_context(
            inputs=job.inputs,
            output_directory=output_directory,
            tmp_directory=tmp_directory,
            hardware=self.workflow.context.scheduler.get_hardware(job.name),
        )
        token_value = await self._process_command_output(
            job,
            command_output,
            connector,
            context,
        )
<<<<<<< HEAD
        if not self.streamable:
=======
        if self.token_type != "Any":  # nosec
>>>>>>> 60d69aee
            if isinstance(token_value, MutableSequence):
                if self.single:
                    if len(token_value) == 1:
                        token_value = token_value[0]
                        _check_token_type(
                            name=self.name,
                            token_value=token_value,
                            token_type=self.token_type,
                            enum_symbols=self.enum_symbols,
                            optional=self.optional,
                            check_file=True,
<<<<<<< HEAD
                        )
                    else:
                        raise WorkflowExecutionException(
                            f"Expected {self.name} token of type {self.token_type}, got list."
                        )
                else:
                    for value in token_value:
                        _check_token_type(
                            name=self.name,
                            token_value=value,
                            token_type=self.token_type,
                            enum_symbols=self.enum_symbols,
                            optional=self.optional,
                            check_file=True,
                        )
            else:
                _check_token_type(
                    name=self.name,
                    token_value=token_value,
                    token_type=self.token_type,
                    enum_symbols=self.enum_symbols,
                    optional=self.optional,
                    check_file=True,
                )
        return await self._build_token(job, connector, context, token_value)


class CWLMapTokenProcessor(TokenProcessor):
    def __init__(
        self,
        name: str,
        workflow: CWLWorkflow,
        processor: TokenProcessor,
        optional: bool = False,
    ):
        super().__init__(name, workflow)
        self.processor: TokenProcessor = processor
        self.optional: bool = optional

    @classmethod
    async def _load(
        cls,
        context: StreamFlowContext,
        row: MutableMapping[str, Any],
        loading_context: DatabaseLoadingContext,
    ) -> Self:
        return cls(
            name=row["name"],
            workflow=cast(
                CWLWorkflow,
                await loading_context.load_workflow(context, row["workflow"]),
            ),
            processor=await TokenProcessor.load(
                context, row["processor"], loading_context
            ),
            optional=row["optional"],
        )

    async def _save_additional_params(
        self, context: StreamFlowContext
    ) -> MutableMapping[str, Any]:
        return cast(dict[str, Any], await super()._save_additional_params(context)) | {
            "processor": await self.processor.save(context),
            "optional": self.optional,
        }

    async def process(self, inputs: MutableMapping[str, Token], token: Token) -> Token:
        # If value is token, propagate the process call
        if isinstance(token.value, Token):
            return token.update(await self.process(inputs, token.value))
        # Check if value is None
        if token.value is None:
            if self.optional:
                return token.update(token.value)
            else:
                raise WorkflowExecutionException(f"Token {self.name} is not optional.")
        # Check if token value is a list
        if not isinstance(token, ListToken):
            raise WorkflowDefinitionException(
                f"Invalid value {token.value} for token {self.name}: it should be an array"
            )
        # Propagate evaluation to the inner processor
        return token.update(
            await asyncio.gather(
                *(
                    asyncio.create_task(self.processor.process(inputs, v))
                    for v in token.value
                )
            )
        )


class CWLMapCommandOutputProcessor(CommandOutputProcessor):
    def __init__(
        self,
        name: str,
        workflow: CWLWorkflow,
        processor: CommandOutputProcessor,
        target: Target | None = None,
    ):
        super().__init__(name, workflow, target)
        self.processor: CommandOutputProcessor = processor

    @classmethod
    async def _load(
        cls,
        context: StreamFlowContext,
        row: MutableMapping[str, Any],
        loading_context: DatabaseLoadingContext,
    ) -> Self:
        return cls(
            name=row["name"],
            workflow=cast(
                CWLWorkflow,
                await loading_context.load_workflow(context, row["workflow"]),
            ),
            processor=await CommandOutputProcessor.load(
                context, row["processor"], loading_context
            ),
            target=(
                await loading_context.load_target(context, row["target"])
                if row["target"]
                else None
            ),
        )

    async def process(
        self,
        job: Job,
        command_output: CommandOutput,
        connector: Connector | None = None,
    ) -> Token | None:
        if (
            isinstance(command_output.value, MutableMapping)
            and self.name in command_output.value
        ):
            value = command_output.value[self.name]
            command_output = (
                command_output.update([{self.name: v} for v in value])
                if isinstance(value, MutableMapping)
                else command_output.update(value)
            )
        if isinstance(command_output.value, MutableSequence):
            token = ListToken(
                value=await asyncio.gather(
                    *(
                        asyncio.create_task(
                            self.processor.process(
                                job, command_output.update(value), connector
                            )
=======
>>>>>>> 60d69aee
                        )
                    else:
                        raise ProcessorTypeError(
                            f"Expected {self.name} token of type {self.token_type}, got list."
                        )
                else:
                    for value in token_value:
                        _check_token_type(
                            name=self.name,
                            token_value=value,
                            token_type=self.token_type,
                            enum_symbols=self.enum_symbols,
                            optional=self.optional,
                            check_file=True,
                        )
<<<<<<< HEAD
                    ),
                )
            },
            "optional": self.optional,
        }

    async def process(self, inputs: MutableMapping[str, Token], token: Token) -> Token:
        # If value is token, propagate the process call
        if isinstance(token.value, Token):
            return token.update(await self.process(inputs, token.value))
        # Check if value is None
        if token.value is None:
            if self.optional:
                return token.update(token.value)
=======
>>>>>>> 60d69aee
            else:
                _check_token_type(
                    name=self.name,
                    token_value=token_value,
                    token_type=self.token_type,
                    enum_symbols=self.enum_symbols,
                    optional=self.optional,
                    check_file=True,
                )
        token = await self._build_token(
            job, connector, context, token_value, recoverable
        )
        if self.single or isinstance(token, ListToken):
            return token
        else:
            return ListToken(
                value=[token] if token.value is not None else [],
                tag=token.tag,
            )


class CWLObjectCommandOutputProcessor(ObjectCommandOutputProcessor):
    def __init__(
        self,
        name: str,
        workflow: CWLWorkflow,
        processors: MutableMapping[str, CommandOutputProcessor],
        expression_lib: MutableSequence[str] | None = None,
        full_js: bool = False,
        output_eval: str | None = None,
        target: Target | None = None,
    ):
        super().__init__(
            name=name, processors=processors, workflow=workflow, target=target
        )
        self.expression_lib: MutableSequence[str] | None = expression_lib
        self.full_js: bool = full_js
        self.output_eval: str | None = output_eval

    @classmethod
    async def _load(
        cls,
        context: StreamFlowContext,
        row: MutableMapping[str, Any],
        loading_context: DatabaseLoadingContext,
    ) -> Self:
        return cls(
            name=row["name"],
            workflow=cast(
                CWLWorkflow,
                await loading_context.load_workflow(context, row["workflow"]),
            ),
            target=(
                (await loading_context.load_target(context, row["target"]))
                if row["target"]
                else None
            ),
            processors={
                k: v
                for k, v in zip(
                    row["processors"].keys(),
                    await asyncio.gather(
                        *(
                            asyncio.create_task(
                                CommandOutputProcessor.load(context, v, loading_context)
                            )
                            for v in row["processors"].values()
                        )
                    ),
                    strict=True,
                )
            },
            expression_lib=row["expression_lib"],
            full_js=row["full_js"],
            output_eval=row["output_eval"],
        )

    async def _propagate(
        self,
        job: Job,
        command_output: asyncio.Future[CommandOutput],
        connector: Connector | None = None,
        recoverable: bool = False,
    ) -> ObjectToken:
        return ObjectToken(
            value=dict(
                zip(
                    self.processors.keys(),
                    await asyncio.gather(
                        *(
                            asyncio.create_task(
                                p.process(
                                    job=job,
                                    command_output=command_output,
                                    connector=connector,
                                    recoverable=recoverable,
                                )
                            )
                            for p in self.processors.values()
                        )
                    ),
                    strict=True,
                )
            ),
            tag=get_tag(job.inputs.values()),
        )

    async def _save_additional_params(
        self, context: StreamFlowContext
    ) -> MutableMapping[str, Any]:
        return cast(dict[str, Any], await super()._save_additional_params(context)) | {
            "expression_lib": self.expression_lib,
            "full_js": self.full_js,
            "output_eval": self.output_eval,
        }

    async def process(
        self,
        job: Job,
        command_output: asyncio.Future[CommandOutput],
        connector: Connector | None = None,
        recoverable: bool = False,
    ) -> Token | None:
        # Remap output and tmp directories when target is specified
        output_directory = self.target.workdir if self.target else job.output_directory
        tmp_directory = self.target.workdir if self.target else job.tmp_directory
        if self.output_eval:
            # Build context and fill it with exit code
            context = utils.build_context(
                inputs=job.inputs,
                output_directory=output_directory,
                tmp_directory=tmp_directory,
                hardware=self.workflow.context.scheduler.get_hardware(job.name),
            )
            await _fill_context(
                context=context,
                command_output=command_output,
                output_eval=self.output_eval,
                full_js=self.full_js,
                expression_lib=self.expression_lib,
            )
            # Evaluate output
            command_output = make_future(
                (await command_output).update(
                    utils.eval_expression(
                        expression=self.output_eval,
                        context=context,
                        full_js=self.full_js,
                        expression_lib=self.expression_lib,
                    )
                )
            )
        # Process output
        process_tasks = [
            asyncio.create_task(
                super().process(
                    job=job,
                    command_output=command_output,
                    connector=connector,
                    recoverable=recoverable,
                )
            ),
<<<<<<< HEAD
        )

    async def _save_additional_params(
        self, context: StreamFlowContext
    ) -> MutableMapping[str, Any]:
        return cast(dict[str, Any], await super()._save_additional_params(context)) | {
            "processors": await asyncio.gather(
                *(asyncio.create_task(v.save(context)) for v in self.processors)
            )
        }

    def get_processor(self, token_value: Any) -> TokenProcessor:
        for processor in self.processors:
            if self.check_processor[type(processor)](processor, token_value):
                return processor
        raise WorkflowDefinitionException(
            "No suitable command output processors for value " + str(token_value)
        )

    async def process(self, inputs: MutableMapping[str, Token], token: Token) -> Token:
        # If value is token, propagate the process call
        if isinstance(token.value, Token):
            return token.update(await self.process(inputs, token.value))
        # Select the correct processor for the evaluation
        processor = self.get_processor(token.value)
        # Propagate evaluation to the selected processor
        return await processor.process(inputs, token)


class CWLUnionCommandOutputProcessor(CommandOutputProcessor):
    def __init__(
        self,
        name: str,
        workflow: CWLWorkflow,
        processors: MutableSequence[CommandOutputProcessor],
    ):
        super().__init__(name, workflow)
        self.processors: MutableSequence[CommandOutputProcessor] = processors
        self.check_processor: MutableMapping[
            type[CommandOutputProcessor], Callable[[CommandOutputProcessor, Any], bool]
        ] = {
            CWLCommandOutputProcessor: _check_default_processor,
            CWLObjectCommandOutputProcessor: self._check_object_processor,
            CWLMapCommandOutputProcessor: self._check_map_processor,
            CWLUnionCommandOutputProcessor: self._check_union_processor,
        }

    # noinspection PyMethodMayBeStatic
    def _check_map_processor(
        self, processor: CWLMapCommandOutputProcessor, token_value: Any
    ) -> bool:
        if isinstance(token_value, MutableSequence):
            if len(token_value) > 0:
                return self.check_processor[type(processor.processor)](
                    processor.processor, token_value[0]
=======
            asyncio.create_task(
                self._propagate(
                    job=job,
                    command_output=command_output,
                    connector=connector,
                    recoverable=recoverable,
>>>>>>> 60d69aee
                )
            ),
        ]
        return await eval_processors(process_tasks, name=self.name)<|MERGE_RESOLUTION|>--- conflicted
+++ resolved
@@ -1,13 +1,9 @@
 from __future__ import annotations
 
+import os
 import asyncio
 import logging
-<<<<<<< HEAD
-import os.path
-from collections.abc import Callable, MutableMapping, MutableSequence
-=======
 from collections.abc import MutableMapping, MutableSequence
->>>>>>> 60d69aee
 from typing import Any, cast
 
 import cwl_utils.file_formats
@@ -336,38 +332,15 @@
         if utils.get_token_class(token.value) in ["File", "Directory"]:
             token = token.update(await self._process_file_token(inputs, token.value))
         # Check type
-<<<<<<< HEAD
-        if not self.streamable:
-            if self.check_type and self.token_type is not None:
-                if isinstance(token.value, MutableSequence):
-                    for v in token.value:
-                        _check_token_type(
-                            name=self.name,
-                            token_value=v,
-                            token_type=self.token_type,
-                            enum_symbols=self.enum_symbols,
-                            optional=self.optional,
-                            check_file=True,
-                        )
-                else:
-                    _check_token_type(
-                        name=self.name,
-                        token_value=token.value,
-                        token_type=self.token_type,
-                        enum_symbols=self.enum_symbols,
-                        optional=self.optional,
-                        check_file=True,
-                    )
-=======
-        _check_token_type(
-            name=self.name,
-            token_value=token.value,
-            token_type=self.token_type,
-            enum_symbols=self.enum_symbols,
-            optional=False,
-            check_file=True,
-        )
->>>>>>> 60d69aee
+        if not self.streamable and utils.get_token_class(token.value) == "streaming":
+            _check_token_type(
+                name=self.name,
+                token_value=token.value,
+                token_type=self.token_type,
+                enum_symbols=self.enum_symbols,
+                optional=False,
+                check_file=True,
+            )
         # Return the token
         return token.update(token.value)
 
@@ -455,49 +428,11 @@
         token_value: Any,
         recoverable: bool,
     ) -> Token:
-<<<<<<< HEAD
-        if isinstance(token_value, MutableMapping):
-            if utils.get_token_class(token_value) in ["File", "Directory", "streaming"]:
-                if utils.get_token_class(token_value) == "streaming":
-                    return Token(value=token_value, tag=get_tag(job.inputs.values()))
-                connector = self._get_connector(connector, job)
-                locations = await self._get_locations(connector, job)
-                # Register path
-                await utils.register_data(
-                    context=self.workflow.context,
-                    connector=connector,
-                    locations=locations,
-                    token_value=token_value,
-                    base_path=(
-                        self.target.workdir if self.target else job.output_directory
-                    ),
-                )
-                # Process file format
-                if self.file_format:
-                    context |= {"self": token_value}
-                    token_value["format"] = utils.eval_expression(
-                        expression=self.file_format,
-                        context=context,
-                        full_js=self.full_js,
-                        expression_lib=self.expression_lib,
-                    )
-                return CWLFileToken(value=token_value, tag=get_tag(job.inputs.values()))
-            else:
-                token_tasks = {
-                    k: asyncio.create_task(
-                        self._build_token(job, connector, context, v)
-                    )
-                    for k, v in token_value.items()
-                }
-                return ObjectToken(
-                    value=dict(
-                        zip(
-                            token_tasks.keys(),
-                            await asyncio.gather(*token_tasks.values()),
-=======
         match token_value:
             case MutableMapping():
                 match utils.get_token_class(token_value):
+                    case "streaming":
+                        return Token(value=token_value, tag=get_tag(job.inputs.values()))
                     case "File" | "Directory":
                         connector = self._get_connector(connector, job)
                         locations = await self._get_locations(connector, job)
@@ -556,7 +491,6 @@
                                 )
                             )
                             for t in token_value
->>>>>>> 60d69aee
                         )
                     ),
                     tag=get_tag(job.inputs.values()),
@@ -598,8 +532,6 @@
                 globpaths.extend(
                     globpath if isinstance(globpath, MutableSequence) else [globpath]
                 )
-<<<<<<< HEAD
-
             if self.streamable:
                 return await utils.build_token_value(
                     context=self.workflow.context,
@@ -620,12 +552,8 @@
                     load_contents=self.load_contents,
                     load_listing=self.load_listing,
                 )
-            # Resolve glob
-            resolve_tasks = []
-=======
             # Wait for command to finish and resolve glob
             await command_output
->>>>>>> 60d69aee
             for location in locations:
                 globpaths = dict(
                     flatten_list(
@@ -805,11 +733,7 @@
             connector,
             context,
         )
-<<<<<<< HEAD
-        if not self.streamable:
-=======
-        if self.token_type != "Any":  # nosec
->>>>>>> 60d69aee
+        if self.token_type != "Any" and not self.streamable:  # nosec
             if isinstance(token_value, MutableSequence):
                 if self.single:
                     if len(token_value) == 1:
@@ -821,10 +745,9 @@
                             enum_symbols=self.enum_symbols,
                             optional=self.optional,
                             check_file=True,
-<<<<<<< HEAD
                         )
                     else:
-                        raise WorkflowExecutionException(
+                        raise ProcessorTypeError(
                             f"Expected {self.name} token of type {self.token_type}, got list."
                         )
                 else:
@@ -837,175 +760,6 @@
                             optional=self.optional,
                             check_file=True,
                         )
-            else:
-                _check_token_type(
-                    name=self.name,
-                    token_value=token_value,
-                    token_type=self.token_type,
-                    enum_symbols=self.enum_symbols,
-                    optional=self.optional,
-                    check_file=True,
-                )
-        return await self._build_token(job, connector, context, token_value)
-
-
-class CWLMapTokenProcessor(TokenProcessor):
-    def __init__(
-        self,
-        name: str,
-        workflow: CWLWorkflow,
-        processor: TokenProcessor,
-        optional: bool = False,
-    ):
-        super().__init__(name, workflow)
-        self.processor: TokenProcessor = processor
-        self.optional: bool = optional
-
-    @classmethod
-    async def _load(
-        cls,
-        context: StreamFlowContext,
-        row: MutableMapping[str, Any],
-        loading_context: DatabaseLoadingContext,
-    ) -> Self:
-        return cls(
-            name=row["name"],
-            workflow=cast(
-                CWLWorkflow,
-                await loading_context.load_workflow(context, row["workflow"]),
-            ),
-            processor=await TokenProcessor.load(
-                context, row["processor"], loading_context
-            ),
-            optional=row["optional"],
-        )
-
-    async def _save_additional_params(
-        self, context: StreamFlowContext
-    ) -> MutableMapping[str, Any]:
-        return cast(dict[str, Any], await super()._save_additional_params(context)) | {
-            "processor": await self.processor.save(context),
-            "optional": self.optional,
-        }
-
-    async def process(self, inputs: MutableMapping[str, Token], token: Token) -> Token:
-        # If value is token, propagate the process call
-        if isinstance(token.value, Token):
-            return token.update(await self.process(inputs, token.value))
-        # Check if value is None
-        if token.value is None:
-            if self.optional:
-                return token.update(token.value)
-            else:
-                raise WorkflowExecutionException(f"Token {self.name} is not optional.")
-        # Check if token value is a list
-        if not isinstance(token, ListToken):
-            raise WorkflowDefinitionException(
-                f"Invalid value {token.value} for token {self.name}: it should be an array"
-            )
-        # Propagate evaluation to the inner processor
-        return token.update(
-            await asyncio.gather(
-                *(
-                    asyncio.create_task(self.processor.process(inputs, v))
-                    for v in token.value
-                )
-            )
-        )
-
-
-class CWLMapCommandOutputProcessor(CommandOutputProcessor):
-    def __init__(
-        self,
-        name: str,
-        workflow: CWLWorkflow,
-        processor: CommandOutputProcessor,
-        target: Target | None = None,
-    ):
-        super().__init__(name, workflow, target)
-        self.processor: CommandOutputProcessor = processor
-
-    @classmethod
-    async def _load(
-        cls,
-        context: StreamFlowContext,
-        row: MutableMapping[str, Any],
-        loading_context: DatabaseLoadingContext,
-    ) -> Self:
-        return cls(
-            name=row["name"],
-            workflow=cast(
-                CWLWorkflow,
-                await loading_context.load_workflow(context, row["workflow"]),
-            ),
-            processor=await CommandOutputProcessor.load(
-                context, row["processor"], loading_context
-            ),
-            target=(
-                await loading_context.load_target(context, row["target"])
-                if row["target"]
-                else None
-            ),
-        )
-
-    async def process(
-        self,
-        job: Job,
-        command_output: CommandOutput,
-        connector: Connector | None = None,
-    ) -> Token | None:
-        if (
-            isinstance(command_output.value, MutableMapping)
-            and self.name in command_output.value
-        ):
-            value = command_output.value[self.name]
-            command_output = (
-                command_output.update([{self.name: v} for v in value])
-                if isinstance(value, MutableMapping)
-                else command_output.update(value)
-            )
-        if isinstance(command_output.value, MutableSequence):
-            token = ListToken(
-                value=await asyncio.gather(
-                    *(
-                        asyncio.create_task(
-                            self.processor.process(
-                                job, command_output.update(value), connector
-                            )
-=======
->>>>>>> 60d69aee
-                        )
-                    else:
-                        raise ProcessorTypeError(
-                            f"Expected {self.name} token of type {self.token_type}, got list."
-                        )
-                else:
-                    for value in token_value:
-                        _check_token_type(
-                            name=self.name,
-                            token_value=value,
-                            token_type=self.token_type,
-                            enum_symbols=self.enum_symbols,
-                            optional=self.optional,
-                            check_file=True,
-                        )
-<<<<<<< HEAD
-                    ),
-                )
-            },
-            "optional": self.optional,
-        }
-
-    async def process(self, inputs: MutableMapping[str, Token], token: Token) -> Token:
-        # If value is token, propagate the process call
-        if isinstance(token.value, Token):
-            return token.update(await self.process(inputs, token.value))
-        # Check if value is None
-        if token.value is None:
-            if self.optional:
-                return token.update(token.value)
-=======
->>>>>>> 60d69aee
             else:
                 _check_token_type(
                     name=self.name,
@@ -1168,70 +922,12 @@
                     recoverable=recoverable,
                 )
             ),
-<<<<<<< HEAD
-        )
-
-    async def _save_additional_params(
-        self, context: StreamFlowContext
-    ) -> MutableMapping[str, Any]:
-        return cast(dict[str, Any], await super()._save_additional_params(context)) | {
-            "processors": await asyncio.gather(
-                *(asyncio.create_task(v.save(context)) for v in self.processors)
-            )
-        }
-
-    def get_processor(self, token_value: Any) -> TokenProcessor:
-        for processor in self.processors:
-            if self.check_processor[type(processor)](processor, token_value):
-                return processor
-        raise WorkflowDefinitionException(
-            "No suitable command output processors for value " + str(token_value)
-        )
-
-    async def process(self, inputs: MutableMapping[str, Token], token: Token) -> Token:
-        # If value is token, propagate the process call
-        if isinstance(token.value, Token):
-            return token.update(await self.process(inputs, token.value))
-        # Select the correct processor for the evaluation
-        processor = self.get_processor(token.value)
-        # Propagate evaluation to the selected processor
-        return await processor.process(inputs, token)
-
-
-class CWLUnionCommandOutputProcessor(CommandOutputProcessor):
-    def __init__(
-        self,
-        name: str,
-        workflow: CWLWorkflow,
-        processors: MutableSequence[CommandOutputProcessor],
-    ):
-        super().__init__(name, workflow)
-        self.processors: MutableSequence[CommandOutputProcessor] = processors
-        self.check_processor: MutableMapping[
-            type[CommandOutputProcessor], Callable[[CommandOutputProcessor, Any], bool]
-        ] = {
-            CWLCommandOutputProcessor: _check_default_processor,
-            CWLObjectCommandOutputProcessor: self._check_object_processor,
-            CWLMapCommandOutputProcessor: self._check_map_processor,
-            CWLUnionCommandOutputProcessor: self._check_union_processor,
-        }
-
-    # noinspection PyMethodMayBeStatic
-    def _check_map_processor(
-        self, processor: CWLMapCommandOutputProcessor, token_value: Any
-    ) -> bool:
-        if isinstance(token_value, MutableSequence):
-            if len(token_value) > 0:
-                return self.check_processor[type(processor.processor)](
-                    processor.processor, token_value[0]
-=======
             asyncio.create_task(
                 self._propagate(
                     job=job,
                     command_output=command_output,
                     connector=connector,
                     recoverable=recoverable,
->>>>>>> 60d69aee
                 )
             ),
         ]
