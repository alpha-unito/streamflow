from __future__ import annotations

import asyncio
import logging
import os
import posixpath
import urllib.parse
from collections.abc import MutableMapping, MutableSequence
from enum import Enum
from pathlib import PurePath
from types import ModuleType
from typing import Any, cast

import cwl_utils.expression
import cwl_utils.parser
import cwl_utils.parser.utils
from cwl_utils.parser.cwl_v1_2_utils import CONTENT_LIMIT
from typing_extensions import Self

from streamflow.core.context import StreamFlowContext
from streamflow.core.data import DataLocation, DataType
from streamflow.core.deployment import Connector, ExecutionLocation
from streamflow.core.exception import (
    WorkflowDefinitionException,
    WorkflowExecutionException,
)
from streamflow.core.scheduling import Hardware
from streamflow.core.utils import random_name
from streamflow.core.workflow import Job, Token, Workflow
from streamflow.cwl.expression import DependencyResolver
from streamflow.data.remotepath import StreamFlowPath
from streamflow.deployment.utils import get_path_processor
from streamflow.log_handler import logger
from streamflow.workflow.utils import get_token_value


async def _check_glob_path(
    connector: Connector,
    workflow: Workflow,
    location: ExecutionLocation | None,
    input_directory: str,
    output_directory: str,
    tmp_directory: str,
    path: StreamFlowPath,
    real_path: StreamFlowPath,
) -> None:
    # Cannot glob outside the job output folder
    if not (
        real_path.is_relative_to(input_directory)
        or real_path.is_relative_to(output_directory)
        or real_path.is_relative_to(tmp_directory)
    ):
        relative_path = path.relative_to(output_directory)
        base_path = StreamFlowPath(
            (
                str(real_path).removesuffix(str(relative_path))
                if str(real_path).endswith(str(relative_path))
                else real_path.parent
            ),
            context=workflow.context,
            location=location,
        )
        if not await search_in_parent_locations(
            context=workflow.context,
            connector=connector,
            path=str(real_path),
            relpath=str(relative_path),
            base_path=str(base_path),
        ):
            indir = StreamFlowPath(
                input_directory, context=workflow.context, location=location
            )
            async for _, dirnames, _ in indir.walk(follow_symlinks=True):
                for dirname in dirnames:
                    if await (indir / dirname / relative_path).exists():
                        return
                break
            raise WorkflowDefinitionException(
                "Globs outside the job's output folder are not allowed"
            )


async def _get_contents(
    path: StreamFlowPath,
    size: int,
    cwl_version: str,
):
    if (cwl_version not in ("v1.0", "v.1.1")) and size > CONTENT_LIMIT:
        raise WorkflowExecutionException(
            f"Cannot read contents from files larger than "
            f"{CONTENT_LIMIT / 1024}kB: file {str(path)} is {size / 1024}kB"
        )
    return await path.read_text(n=CONTENT_LIMIT)


async def _get_listing(
    context: StreamFlowContext,
    connector: Connector,
    cwl_version: str,
    locations: MutableSequence[ExecutionLocation],
    dirpath: StreamFlowPath,
    load_contents: bool,
    recursive: bool,
) -> MutableSequence[MutableMapping[str, Any]]:
    listing_tokens = {}
    for location in locations:
        loc_path = StreamFlowPath(dirpath, context=context, location=location)
        async for dirpath, dirnames, filenames in loc_path.walk(follow_symlinks=True):
            for dirname in dirnames:
                directory = dirpath / dirname
                if str(directory) not in listing_tokens:
                    load_listing = (
                        LoadListing.deep_listing
                        if recursive
                        else LoadListing.no_listing
                    )
                    listing_tokens[str(directory)] = asyncio.create_task(
                        get_file_token(  # nosec
                            context=context,
                            connector=connector,
                            cwl_version=cwl_version,
                            locations=locations,
                            token_class="Directory",
                            filepath=str(directory),
                            load_contents=load_contents,
                            load_listing=load_listing,
                        )
                    )
            for filename in filenames:
                file = dirpath / filename
                if str(file) not in listing_tokens:
                    listing_tokens[str(file)] = asyncio.create_task(
                        get_file_token(  # nosec
                            context=context,
                            connector=connector,
                            cwl_version=cwl_version,
                            locations=locations,
                            token_class="File",
                            filepath=str(file),
                            load_contents=load_contents,
                        )
                    )
            break
    return sorted(
        await asyncio.gather(*listing_tokens.values()), key=lambda t: t["basename"]
    )


async def _process_secondary_file(
    context: StreamFlowContext,
    connector: Connector,
    cwl_version: str,
    locations: MutableSequence[ExecutionLocation],
    secondary_file: Any,
    token_value: MutableMapping[str, Any],
    from_expression: bool,
    existing_sf: MutableMapping[str, Any],
    load_contents: bool,
    load_listing: LoadListing | None,
    only_retrieve_from_token: bool,
) -> MutableMapping[str, Any] | None:
<<<<<<< HEAD
    # If value is None, simply return None
    if secondary_file is None:
        return None
    # If value is a dictionary, simply append it to the list
    elif isinstance(secondary_file, MutableMapping):
        filepath = get_path_from_token(secondary_file)
        for location in locations:
            if await StreamFlowPath(
                filepath, context=context, location=location
            ).exists():
                return await get_file_token(
                    context=context,
                    connector=connector,
                    cwl_version=cwl_version,
                    locations=locations,
                    token_class=get_token_class(secondary_file),
                    filepath=filepath,
                    file_format=secondary_file.get("format"),
                    basename=secondary_file.get("basename"),
                    load_contents=load_contents,
                    load_listing=load_listing,
=======
    match secondary_file:
        # If value is None, simply return None
        case None:
            return None
        # If value is a dictionary, simply append it to the list
        case MutableMapping():
            filepath = get_path_from_token(secondary_file)
            for location in locations:
                path = StreamFlowPath(filepath, context=context, location=location)
                if await path.exists():
                    return await get_file_token(
                        context=context,
                        connector=connector,
                        cwl_version=cwl_version,
                        locations=locations,
                        token_class=get_token_class(secondary_file),
                        filepath=filepath,
                        file_format=secondary_file.get("format"),
                        basename=secondary_file.get("basename"),
                        load_contents=load_contents,
                        load_listing=load_listing,
                    )
            return None
        # If value is a string
        case str():
            # If value doesn't come from an expression, apply it to the primary path
            path_processor = get_path_processor(connector)
            filepath = (
                secondary_file
                if from_expression
                else _process_sf_path(
                    path_processor, secondary_file, get_path_from_token(token_value)
>>>>>>> 5ddab814
                )
            )
<<<<<<< HEAD
        if filepath not in existing_sf:
            # If it must only retrieve elements from token, return None
            if only_retrieve_from_token:
                return None
            else:
                # Search file in job locations and build token value
                for location in locations:
                    if await (
                        path := StreamFlowPath(
                            filepath, context=context, location=location
                        )
                    ).exists():
                        token_class = "File" if await path.is_file() else "Directory"
                        return await get_file_token(
                            context=context,
                            connector=connector,
                            cwl_version=cwl_version,
                            locations=locations,
                            token_class=token_class,
                            filepath=filepath,
                            load_contents=load_contents,
                            load_listing=load_listing,
=======
            if not path_processor.isabs(filepath):
                filepath = path_processor.join(
                    path_processor.dirname(get_path_from_token(token_value)), filepath
                )
            if filepath not in existing_sf:
                # If must only retrieve elements from token, return None
                if only_retrieve_from_token:
                    return None
                else:
                    # Search file in job locations and build token value
                    for location in locations:
                        path = StreamFlowPath(
                            filepath, context=context, location=location
>>>>>>> 5ddab814
                        )
                        if await path.exists():
                            token_class = (
                                "File" if await path.is_file() else "Directory"
                            )
                            return await get_file_token(
                                context=context,
                                connector=connector,
                                cwl_version=cwl_version,
                                locations=locations,
                                token_class=token_class,
                                filepath=filepath,
                                load_contents=load_contents,
                                load_listing=load_listing,
                            )
                    return None
            else:
                return existing_sf[filepath]
        case _:
            raise WorkflowExecutionException(
                f"Invalid value `{secondary_file}` for a secondary file."
            )


def _process_sf_path(
    path_processor: ModuleType, pattern: str, primary_path: str
) -> str:
    if pattern.startswith("^"):
        return _process_sf_path(
            path_processor, pattern[1:], path_processor.splitext(primary_path)[0]
        )
    else:
        return primary_path + pattern


async def _register_path(
    context: StreamFlowContext,
    connector: Connector,
    location: ExecutionLocation,
    path: str,
    relpath: str,
    data_type: DataType = DataType.PRIMARY,
) -> DataLocation | None:
    path = StreamFlowPath(path, context=context, location=location)
    if real_path := await path.resolve():
        if real_path != path:
            if data_locations := context.data_manager.get_data_locations(
                path=str(real_path), deployment=connector.deployment_name
            ):
                data_location = next(iter(data_locations))
            else:
                base_path = StreamFlowPath(
                    str(path).removesuffix(str(relpath)),
                    context=context,
                    location=location,
                )
                if real_path.is_relative_to(base_path):
                    data_location = context.data_manager.register_path(
                        location=location,
                        path=str(real_path),
                        relpath=str(real_path.relative_to(base_path)),
                    )
                elif data_locations := await search_in_parent_locations(
                    context=context,
                    connector=connector,
                    path=str(real_path),
                    relpath=real_path.name,
                ):
                    data_location = data_locations[0]
                else:
                    return None
            link_location = context.data_manager.register_path(
                location=location,
                path=str(path),
                relpath=relpath,
                data_type=DataType.SYMBOLIC_LINK,
            )
            context.data_manager.register_relation(data_location, link_location)
            return data_location
        else:
            return context.data_manager.register_path(
                location=location, path=str(path), relpath=relpath, data_type=data_type
            )
    return None


def build_context(
    inputs: MutableMapping[str, Token],
    output_directory: str | None = None,
    tmp_directory: str | None = None,
    hardware: Hardware | None = None,
) -> MutableMapping[str, Any]:
    context = {"inputs": {}, "self": None, "runtime": {}}
    for name, token in inputs.items():
        context["inputs"][name] = get_token_value(token)
    if output_directory:
        context["runtime"]["outdir"] = output_directory
    if tmp_directory:
        context["runtime"]["tmpdir"] = tmp_directory
    if hardware:
        context["runtime"]["cores"] = hardware.cores
        context["runtime"]["ram"] = hardware.memory
        context["runtime"]["tmpdirSize"] = hardware.storage["__tmpdir__"].size
        context["runtime"]["outdirSize"] = hardware.storage["__outdir__"].size
    return context


async def build_token_value(
    context: StreamFlowContext,
    cwl_version: str,
    js_context: MutableMapping[str, Any],
    full_js: bool,
    expression_lib: MutableSequence[str] | None,
    secondary_files: MutableSequence[SecondaryFile] | None,
    connector: Connector,
    locations: MutableSequence[ExecutionLocation],
    token_value: Any,
    load_contents: bool,
    load_listing: LoadListing,
) -> Any:
    if isinstance(token_value, MutableSequence):
        value_tasks = []
        for t in token_value:
            value_tasks.append(
                asyncio.create_task(
                    build_token_value(
                        context=context,
                        cwl_version=cwl_version,
                        js_context=js_context,
                        full_js=full_js,
                        expression_lib=expression_lib,
                        secondary_files=secondary_files,
                        connector=connector,
                        locations=locations,
                        token_value=t,
                        load_contents=load_contents,
                        load_listing=load_listing,
                    )
                )
            )
        return await asyncio.gather(*value_tasks)
    elif isinstance(token_value, MutableMapping) and (
        token_class := get_token_class(token_value)
    ) in ["File", "Directory"]:
        path_processor = get_path_processor(connector)
        # Process secondary files in token value
        sf_map = {}
        if "secondaryFiles" in token_value:
            sf_tasks = []
            for sf in token_value.get("secondaryFiles", []):
                sf_token_class = get_token_class(sf)
                sf_tasks.append(
                    asyncio.create_task(
                        get_file_token(
                            context=context,
                            connector=connector,
                            cwl_version=cwl_version,
                            locations=locations,
                            token_class=sf_token_class,
                            filepath=get_path_from_token(sf)
                            or path_processor.join(
                                js_context["runtime"]["outdir"], sf.get("basename")
                            ),
                            file_format=sf.get("format"),
                            basename=sf.get("basename"),
                            contents=sf.get("contents"),
                            is_literal=is_literal_file(sf_token_class, sf),
                            load_contents=load_contents,
                            load_listing=load_listing,
                        )
                    )
                )
            sf_map = {
                get_path_from_token(sf): sf for sf in await asyncio.gather(*sf_tasks)
            }
        # Get filepath
        is_literal = is_literal_file(token_class, token_value)
        if (filepath := get_path_from_token(token_value)) is not None:
            token_value = await get_file_token(
                context=context,
                connector=connector,
                cwl_version=cwl_version,
                locations=locations,
                token_class=token_class,
                filepath=filepath,
                file_format=token_value.get("format"),
                basename=token_value.get("basename"),
                is_literal=is_literal,
                load_contents=load_contents,
                load_listing=load_listing,
            )
        # If there is only a 'contents' field, propagate the parameter
        elif "contents" in token_value:
            token_value = await get_file_token(
                context=context,
                connector=connector,
                cwl_version=cwl_version,
                locations=locations,
                token_class=token_class,
                filepath=path_processor.join(
                    js_context["runtime"]["outdir"],
                    token_value.get("basename", random_name()),
                ),
                file_format=token_value.get("format"),
                basename=token_value.get("basename"),
                contents=token_value.get("contents"),
                is_literal=is_literal,
                load_listing=load_listing,
            )
        # If there is only a 'listing' field, build a folder token and process all the listing entries recursively
        elif "listing" in token_value:
            filepath = js_context["runtime"]["outdir"]
            if "basename" in token_value:
                filepath = path_processor.join(filepath, token_value["basename"])
            # When `shallow_listing` is set, stop propagation
            must_load_listing = (
                LoadListing.no_listing
                if load_listing == LoadListing.shallow_listing
                else load_listing
            )
            # Build listing tokens
            listing_tokens = await asyncio.gather(
                *(
                    asyncio.create_task(
                        build_token_value(
                            context=context,
                            cwl_version=cwl_version,
                            js_context=js_context,
                            full_js=full_js,
                            expression_lib=expression_lib,
                            secondary_files=secondary_files,
                            connector=connector,
                            locations=locations,
                            token_value=lst,
                            load_contents=load_contents,
                            load_listing=must_load_listing,
                        )
                    )
                    for lst in token_value["listing"]
                )
            )
            token_value = await get_file_token(
                context=context,
                connector=connector,
                cwl_version=cwl_version,
                locations=locations,
                token_class=token_class,
                filepath=filepath,
                file_format=token_value.get("format"),
                basename=token_value.get("basename"),
                is_literal=is_literal,
                load_contents=load_contents,
                load_listing=load_listing,
            )
            token_value["listing"] = listing_tokens
        # Compute new secondary files from port specification
        if secondary_files:
            await process_secondary_files(
                context=context,
                cwl_version=cwl_version,
                secondary_files=secondary_files,
                sf_map=sf_map,
                js_context=cast(dict[str, Any], js_context) | {"self": token_value},
                full_js=full_js,
                expression_lib=expression_lib,
                connector=connector,
                locations=locations,
                token_value=token_value,
                load_contents=load_contents,
                load_listing=load_listing,
            )
        # Add all secondary files to the token
        if sf_map:
            token_value["secondaryFiles"] = list(sf_map.values())
    return token_value


async def create_remote_directory(
    context: StreamFlowContext,
    locations: MutableSequence[ExecutionLocation],
    path: str,
    relpath: str,
):
    tasks = []
    for location in locations:
        path = StreamFlowPath(path, context=context, location=location)
        if not await path.exists():
            if logger.isEnabledFor(logging.INFO):
                logger.info(
                    "Creating {path} {location}".format(
                        path=str(path),
                        location=(
                            "on local file-system"
                            if location.local
                            else f"on location {location}"
                        ),
                    )
                )
            tasks.append(
                asyncio.create_task(path.mkdir(mode=0o777, parents=True, exist_ok=True))
            )
            await _register_path(
                context=context,
                connector=context.deployment_manager.get_connector(location.deployment),
                location=location,
                path=str(path),
                relpath=relpath,
            )
    await asyncio.gather(*tasks)


def eval_expression(
    expression: Any,
    context: MutableMapping[str, Any],
    full_js: bool = False,
    expression_lib: MutableSequence[str] | None = None,
    timeout: int | None = None,
    strip_whitespace: bool = True,
) -> Any:
    return (
        cwl_utils.expression.interpolate(
            expression,
            context,
            jslib=(
                cwl_utils.expression.jshead(expression_lib or [], context)
                if full_js
                else ""
            ),
            fullJS=full_js,
            strip_whitespace=strip_whitespace,
            timeout=timeout,
        )
        if is_expression(expression)
        else expression
    )


async def expand_glob(
    connector: Connector,
    workflow: Workflow,
    location: ExecutionLocation | None,
    input_directory: str,
    output_directory: str,
    tmp_directory: str,
    path: str,
) -> MutableSequence[tuple[str, str]]:
    outdir = StreamFlowPath(
        output_directory, context=workflow.context, location=location
    )
    paths = sorted([p async for p in outdir.glob(path)])
    effective_paths = await asyncio.gather(
        *(asyncio.create_task(p.resolve()) for p in paths)
    )
    await asyncio.gather(
        *(
            asyncio.create_task(
                _check_glob_path(
                    connector=connector,
                    workflow=workflow,
                    location=location,
                    input_directory=input_directory,
                    output_directory=output_directory,
                    tmp_directory=tmp_directory,
                    path=p,
                    real_path=ep or p,
                )
            )
            for p, ep in zip(paths, effective_paths, strict=True)
        )
    )
    return [
        (str(p), str(ep or p)) for p, ep in zip(paths, effective_paths, strict=True)
    ]


async def get_class_from_path(
    path: str, job: Job, context: StreamFlowContext
) -> str | None:
    locations = context.scheduler.get_locations(job.name)
    for location in locations:
        return (
            "File"
            if await StreamFlowPath(path, context=context, location=location).is_file()
            else "Directory"
        )
    raise WorkflowExecutionException(
        f"Impossible to retrieve CWL token class for path {path}"
    )


async def get_file_token(
    context: StreamFlowContext,
    connector: Connector,
    cwl_version: str,
    locations: MutableSequence[ExecutionLocation],
    token_class: str,
    filepath: str,
    basename: str | None = None,
    contents: str | None = None,
    file_format: str | None = None,
    is_literal: bool = False,
    load_contents: bool = False,
    load_listing: LoadListing | None = None,
) -> MutableMapping[str, Any]:
    path_processor = get_path_processor(connector)
    basename = basename or path_processor.basename(filepath)
    file_location = "".join(["file://", urllib.parse.quote(filepath)])
    token = {
        "class": token_class,
        "location": file_location,
        "basename": basename,
        "path": filepath,
        "dirname": path_processor.dirname(filepath),
    }
    if token_class == "File":  # nosec
        if file_format:
            token["format"] = file_format
        token["nameroot"], token["nameext"] = path_processor.splitext(basename)
        if not is_literal:
            for location in locations:
                if real_path := await StreamFlowPath(
                    filepath, context=context, location=location
                ).resolve():
                    token["size"] = await real_path.size()
                    if load_contents:
                        token["contents"] = await _get_contents(
                            real_path,
                            token["size"],
                            cwl_version,
                        )
                    if (checksum := await real_path.checksum()) is not None:
                        token["checksum"] = f"sha1${checksum}"
                    else:
                        raise WorkflowExecutionException(
                            f"Impossible to retrieve checksum of {real_path} on {location}"
                        )
                    break
            else:
                raise WorkflowExecutionException(f"File {filepath} does not exist")
        if contents and not load_contents:
            token["contents"] = contents
    elif (
        token_class == "Directory"  # nosec
        and load_listing != LoadListing.no_listing
        and not is_literal
    ):
        for location in locations:
            if await (
                path := StreamFlowPath(filepath, context=context, location=location)
            ).exists():
                token["listing"] = await _get_listing(
                    context=context,
                    connector=connector,
                    cwl_version=cwl_version,
                    locations=locations,
                    dirpath=path,
                    load_contents=load_contents,
                    recursive=load_listing == LoadListing.deep_listing,
                )
                break
    return token


def get_name(
    name_prefix: str,
    cwl_name_prefix: str,
    element_id: Any,
    preserve_cwl_prefix: bool = False,
) -> str:
    name = (element_id if isinstance(element_id, str) else element_id.id).split("#")[-1]
    return (
        posixpath.join(posixpath.sep, name)
        if preserve_cwl_prefix
        else posixpath.join(
            name_prefix,
            posixpath.relpath(posixpath.join(posixpath.sep, name), cwl_name_prefix),
        )
    )


def get_path_from_token(token_value: MutableMapping[str, Any]) -> str | None:
    location = token_value.get("location", token_value.get("path"))
    if location and "://" in location:
        scheme = urllib.parse.urlsplit(location).scheme
        return (
            str(PurePath(urllib.parse.unquote(location[7:])))
            if scheme == "file"
            else None
        )
    return location


def get_token_class(token_value: Any) -> str | None:
    if isinstance(token_value, MutableMapping):
        return token_value.get("class", token_value.get("type"))
    else:
        return None


def infer_type_from_token(token_value: Any) -> str:
    match token_value:
        case MutableMapping():
            return get_token_class(token_value) or "record"
        case MutableSequence():
            return "array"
        case str():
            return "string"
        case bool():
            return "boolean"
        case int():
            return "long"
        case float():
            return "double"
        case _:
            # Could not infer token type: mark as Any
            return "Any"


def is_expression(expression: Any) -> bool:
    return isinstance(expression, str) and ("$(" in expression or "${" in expression)


def is_literal_file(
    file_class: str, file_value: MutableMapping[str, Any], job_name: str | None = None
) -> bool:
    if not ("path" in file_value or "location" in file_value):
        job_msg = f"Job {job_name} cannot process the file. " if job_name else ""
        if file_class == "File" and ("contents" not in file_value):
            # The file can have the `contents` field without the `basename` field
            # but cannot have the `basename` field without the `contents` field
            raise WorkflowDefinitionException(
                f"{job_msg}Anonymous file object must have 'contents' and 'basename' fields."
            )
        if file_class == "Directory" and (
            "listing" not in file_value or "basename" not in file_value
        ):
            raise WorkflowDefinitionException(
                f"{job_msg}Anonymous directory object must have 'listing' and 'basename' fields."
            )
        return True
    else:
        return False


class LoadListing(Enum):
    no_listing = 0
    shallow_listing = 1
    deep_listing = 2


def process_embedded_tool(
    cwl_element: cwl_utils.parser.WorkflowStep,
    cwl_name_prefix: str,
    step_name: str,
    name_prefix: str,
    context: MutableMapping[str, Any],
) -> tuple[cwl_utils.parser.Process, str, MutableMapping[str, Any]]:
    run_command = cwl_element.run
    inner_context = dict(context)
    # If the `run` options contains an inline CWL object
    if cwl_utils.parser.is_process(run_command):
        # Add the CWL version, which is not present by default
        run_command.cwlVersion = context["version"]
        # Process `stdout` and `stderr` directives
        cwl_utils.parser.utils.convert_stdstreams_to_files(run_command)
        # Compute the prefix of the inner CWL element
        if ":" in run_command.id.split("#")[-1]:
            cwl_step_name = get_name(
                name_prefix,
                cwl_name_prefix,
                cwl_element.id,
                preserve_cwl_prefix=True,
            )
            inner_cwl_name_prefix = (
                step_name
                if context["version"] == "v1.0"
                else posixpath.join(cwl_step_name, "run")
            )
        else:
            inner_cwl_name_prefix = get_name(
                name_prefix,
                cwl_name_prefix,
                run_command.id,
                preserve_cwl_prefix=True,
            )
    # Otherwise, the `run` options contains an URI
    else:
        # Fetch and translate the target file
        run_command = cwl_utils.parser.load_document_by_uri(
            path=cwl_element.loadingOptions.fetcher.urljoin(
                base_url=cwl_element.loadingOptions.fileuri, url=run_command
            ),
            loadingOptions=cwl_element.loadingOptions,
        )
        # Process `stdout` and `stderr` directives
        cwl_utils.parser.utils.convert_stdstreams_to_files(run_command)
        # Compute the prefix of the inner CWL element
        inner_cwl_name_prefix = (
            get_name(posixpath.sep, posixpath.sep, run_command.id)
            if "#" in run_command.id
            else posixpath.sep
        )
        # Set the inner CWL version, which may differ from the outer one
        inner_context |= {"version": run_command.cwlVersion}
    return run_command, inner_cwl_name_prefix, inner_context


async def process_secondary_files(
    context: StreamFlowContext,
    cwl_version: str,
    secondary_files: MutableSequence[SecondaryFile],
    sf_map: MutableMapping[str, Any],
    js_context: MutableMapping[str, Any],
    full_js: bool,
    expression_lib: MutableSequence[str] | None,
    connector: Connector,
    locations: MutableSequence[ExecutionLocation],
    token_value: Any,
    load_contents: bool | None = None,
    load_listing: LoadListing | None = None,
    only_retrieve_from_token: bool = False,
) -> None:
    sf_tasks, sf_specs = [], []
    for secondary_file in secondary_files:
        # If pattern is an expression, evaluate it and process result
        if is_expression(secondary_file.pattern):
            sf_value = eval_expression(
                expression=secondary_file.pattern,
                context=js_context,
                full_js=full_js,
                expression_lib=expression_lib,
            )
            # If the expression explicitly returns None, do not process this entry
            if sf_value is None:
                continue
            elif isinstance(sf_value, MutableSequence):
                for sf in sf_value:
                    sf_tasks.append(
                        asyncio.create_task(
                            _process_secondary_file(
                                context=context,
                                connector=connector,
                                cwl_version=cwl_version,
                                locations=locations,
                                secondary_file=sf,
                                token_value=token_value,
                                from_expression=True,
                                existing_sf=sf_map,
                                load_contents=load_contents,
                                load_listing=load_listing,
                                only_retrieve_from_token=only_retrieve_from_token,
                            )
                        )
                    )
                    sf_specs.append(secondary_file)
            else:
                sf_tasks.append(
                    asyncio.create_task(
                        _process_secondary_file(
                            context=context,
                            connector=connector,
                            cwl_version=cwl_version,
                            locations=locations,
                            secondary_file=sf_value,
                            token_value=token_value,
                            from_expression=True,
                            existing_sf=sf_map,
                            load_contents=load_contents,
                            load_listing=load_listing,
                            only_retrieve_from_token=only_retrieve_from_token,
                        )
                    )
                )
                sf_specs.append(secondary_file)
        # Otherwise, simply process the pattern string
        else:
            sf_tasks.append(
                asyncio.create_task(
                    _process_secondary_file(
                        context=context,
                        connector=connector,
                        cwl_version=cwl_version,
                        locations=locations,
                        secondary_file=secondary_file.pattern,
                        token_value=token_value,
                        from_expression=False,
                        existing_sf=sf_map,
                        load_contents=load_contents,
                        load_listing=load_listing,
                        only_retrieve_from_token=only_retrieve_from_token,
                    )
                )
            )
            sf_specs.append(secondary_file)
    for sf_value, sf_spec in zip(
        await asyncio.gather(*sf_tasks), sf_specs, strict=True
    ):
        if sf_value is not None:
            sf_map[get_path_from_token(sf_value)] = sf_value
        else:
            required = eval_expression(
                expression=sf_spec.required,
                context=js_context,
                full_js=full_js,
                expression_lib=expression_lib,
            )
            if required:
                raise WorkflowExecutionException(
                    f"Required secondary file {sf_spec.pattern} not found"
                )


async def register_data(
    context: StreamFlowContext,
    connector: Connector,
    locations: MutableSequence[ExecutionLocation],
    base_path: str | None,
    token_value: MutableSequence[MutableMapping[str, Any]] | MutableMapping[str, Any],
) -> None:
    # If `token_value` is a list, process every item independently
    if isinstance(token_value, MutableSequence):
        await asyncio.gather(
            *(
                asyncio.create_task(
                    register_data(context, connector, locations, base_path, t)
                )
                for t in token_value
            )
        )
    # Otherwise, if token value is a dictionary and it refers to a File or a Directory, register the path
    elif get_token_class(token_value) in ["File", "Directory"]:
        path_processor = get_path_processor(connector)
        # Extract paths from token
        paths = []
        if "path" in token_value and token_value["path"] is not None:
            paths.append(token_value["path"])
        elif "location" in token_value and token_value["location"] is not None:
            paths.append(token_value["location"])
        elif "listing" in token_value:
            paths.extend(
                [
                    t.get("path", t["location"])
                    for t in token_value["listing"]
                    if "path" in t or "location" in t
                ]
            )
        if "secondaryFiles" in token_value:
            paths.extend(
                sf_path
                for sf in token_value["secondaryFiles"]
                if (sf_path := get_path_from_token(sf))
            )
        # Remove `file` protocol if present
        paths = [
            urllib.parse.unquote(p[7:]) if p.startswith("file://") else p for p in paths
        ]
        # Register paths to the `DataManager`
        for path in (path_processor.normpath(p) for p in paths):
            relpath = (
                path_processor.relpath(path, base_path)
                if base_path and path.startswith(base_path)
                else path_processor.basename(path)
            )
            await asyncio.gather(
                *(
                    asyncio.create_task(
                        _register_path(
                            context=context,
                            connector=connector,
                            location=location,
                            path=path,
                            relpath=relpath,
                        )
                    )
                    for location in locations
                )
            )


def remap_path(
    path_processor: ModuleType, path: str, old_dir: str, new_dir: str
) -> str:
    if ":/" in path:
        scheme = urllib.parse.urlsplit(path).scheme
        if scheme == "file":
            return "file://{}".format(
                path_processor.join(
                    new_dir,
                    *os.path.relpath(urllib.parse.unquote(path[7:]), old_dir).split(
                        os.path.sep
                    ),
                )
            )
        else:
            return path
    else:
        return path_processor.join(
            new_dir,
            *os.path.relpath(urllib.parse.unquote(path), old_dir).split(os.path.sep),
        )


def remap_token_value(
    path_processor: ModuleType, old_dir: str, new_dir: str, value: Any
) -> Any:
    match value:
        case MutableSequence():
            return [
                remap_token_value(path_processor, old_dir, new_dir, v) for v in value
            ]
        case MutableMapping():
            match get_token_class(value):
                case "File" | "Directory":
                    if "location" in value:
                        value["location"] = remap_path(
                            path_processor=path_processor,
                            path=value["location"],
                            old_dir=old_dir,
                            new_dir=new_dir,
                        )
                    if "path" in value:
                        value["path"] = remap_path(
                            path_processor=path_processor,
                            path=value["path"],
                            old_dir=old_dir,
                            new_dir=new_dir,
                        )
                    if "secondaryFiles" in value:
                        value["secondaryFiles"] = [
                            remap_token_value(path_processor, old_dir, new_dir, sf)
                            for sf in value["secondaryFiles"]
                        ]
                    if "listing" in value:
                        value["listing"] = [
                            remap_token_value(path_processor, old_dir, new_dir, sf)
                            for sf in value["listing"]
                        ]
                    return value
                case _:
                    return {
                        k: remap_token_value(path_processor, old_dir, new_dir, v)
                        for k, v in value.items()
                    }
        case _:
            return value


def resolve_dependencies(
    expression: str,
    full_js: bool = False,
    expression_lib: MutableSequence[str] | None = None,
    context_key: str | None = None,
    strip_whitespace: bool = True,
) -> set[str]:
    """
    Resolves the dependencies used in the CWL context (e.g., inputs, self, or runtime) of a given expression.
    Dependencies refer to context values that are used in the specified expression, based on the provided context key.

    :param expression: The expression whose dependencies are to be resolved.
    :param full_js: A boolean flag indicating whether to use full JavaScript evaluation.
    :param expression_lib: A list of JavaScript libraries to include in the evaluation.
    :param context_key: The context key to use when resolving dependencies. If None, the "inputs" key is used by default.
    :param strip_whitespace: A boolean flag indicating whether to strip whitespace from the expression.

    :returns: A set of resolved dependencies (i.e., contextual values) used in the expression.
    """
    if is_expression(expression):
        context_key = context_key or "inputs"
        context: MutableMapping[str, Any] = {"inputs": {}, "self": {}, "runtime": {}}
        engine = DependencyResolver(context_key)
        cwl_utils.expression.interpolate(
            expression,
            context,
            jslib=(
                cwl_utils.expression.jshead(expression_lib or [], context)
                if full_js
                else ""
            ),
            fullJS=full_js,
            strip_whitespace=strip_whitespace,
            resolve_dependencies=True,
            js_engine=engine,
        )
        return engine.deps
    else:
        return set()


async def search_in_parent_locations(
    context: StreamFlowContext,
    connector: Connector,
    path: str,
    relpath: str,
    base_path: str | None = None,
) -> MutableSequence[DataLocation]:
    path_processor = get_path_processor(connector)
    current_path = path
    while current_path != (base_path or path_processor.sep):
        # Retrieve all data locations
        if data_locations := context.data_manager.get_data_locations(path=current_path):
            # If there is no data location for the exact source path
            actual_locations = {}
            if current_path != path:
                # Add source path to all the involved locations
                previous_location = None
                for data_location in sorted(
                    data_locations,
                    key=lambda loc: 0 if loc.data_type == DataType.PRIMARY else 1,
                ):
                    data_path = (
                        path
                        if data_location.path.startswith(current_path)
                        else path_processor.join(
                            path_processor.normpath(
                                data_location.path[: -len(data_location.relpath)]
                            ),
                            relpath,
                        )
                    )
                    data_connector = context.deployment_manager.get_connector(
                        data_location.deployment
                    )
                    if current_location := await _register_path(
                        context=context,
                        connector=data_connector,
                        location=data_location.location,
                        path=data_path,
                        relpath=relpath,
                        data_type=data_location.data_type,
                    ):
                        actual_locations[current_location.name] = current_location
                        if previous_location is not None:
                            context.data_manager.register_relation(
                                previous_location, current_location
                            )
                        previous_location = current_location
                if not actual_locations:
                    raise WorkflowExecutionException(f"Error registering path {path}")
                return list(actual_locations.values())
            else:
                return sorted(
                    data_locations,
                    key=lambda loc: 0 if loc.data_type == DataType.PRIMARY else 1,
                )
        path_tokens = [path_processor.sep]
        path_tokens.extend(
            current_path.lstrip(path_processor.sep).split(path_processor.sep)[:-1]
        )
        current_path = path_processor.normpath(path_processor.join(*path_tokens))
    return []


class SecondaryFile:
    __slots__ = ("pattern", "required")

    def __init__(self, pattern: str, required: bool | str):
        self.pattern: str = pattern
        self.required: bool | str = required

    def __eq__(self, other: Self) -> bool:
        if not isinstance(other, SecondaryFile):
            return False
        else:
            return self.pattern == other.pattern

    def __hash__(self) -> int:
        return hash(self.pattern)

    async def save(self, context: StreamFlowContext) -> MutableMapping[str, Any]:
        return {"pattern": self.pattern, "required": self.required}


async def update_file_token(
    context: StreamFlowContext,
    connector: Connector,
    cwl_version: str,
    location: ExecutionLocation,
    token_value: MutableMapping[str, Any],
    load_contents: bool | None,
    load_listing: LoadListing | None = None,
) -> MutableMapping[str, Any]:
    if path := get_path_from_token(token_value):
        filepath = StreamFlowPath(path, context=context, location=location)
        # Process contents
        if get_token_class(token_value) == "File" and load_contents is not None:
            if load_contents and "contents" not in token_value:
                token_value |= {
                    "contents": await _get_contents(
                        filepath,
                        token_value["size"],
                        cwl_version,
                    )
                }
            elif not load_contents and "contents" in token_value:
                token_value = {
                    k: token_value[k] for k in token_value if k != "contents"
                }
        # Process listings
        if get_token_class(token_value) == "Directory" and load_listing is not None:
            # If load listing is set to `no_listing`, remove the listing entries in present
            if load_listing == LoadListing.no_listing:
                if "listing" in token_value:
                    token_value = {
                        k: token_value[k] for k in token_value if k != "listing"
                    }
            # If listing is not present or if the token needs a deep listing, process directory contents
            elif (
                "listing" not in token_value or load_listing == LoadListing.deep_listing
            ):
                token_value |= {
                    "listing": await _get_listing(
                        context=context,
                        connector=connector,
                        cwl_version=cwl_version,
                        locations=[location],
                        dirpath=filepath,
                        load_contents=False,
                        recursive=load_listing == LoadListing.deep_listing,
                    )
                }
            # If load listing is set to `shallow_listing`, remove the deep listing entries if present
            elif load_listing == LoadListing.shallow_listing:
                token_value |= {
                    "listing": [
                        {k: v[k] for k in v if k != "listing"}
                        for v in token_value["listing"]
                    ]
                }
    return token_value


async def write_remote_file(
    context: StreamFlowContext,
    locations: MutableSequence[ExecutionLocation],
    content: str,
    path: str,
    relpath: str,
):
    for location in locations:
        path = StreamFlowPath(path, context=context, location=location)
        if not await path.exists():
            if logger.isEnabledFor(logging.INFO):
                logger.info(
                    "Creating {path} {location}".format(
                        path=str(path),
                        location=(
                            "on local file-system"
                            if location.local
                            else f"on location {location}"
                        ),
                    )
                )
            await path.write_text(content)
            await _register_path(
                context=context,
                connector=context.deployment_manager.get_connector(location.deployment),
                location=location,
                path=str(path),
                relpath=relpath,
            )<|MERGE_RESOLUTION|>--- conflicted
+++ resolved
@@ -159,29 +159,6 @@
     load_listing: LoadListing | None,
     only_retrieve_from_token: bool,
 ) -> MutableMapping[str, Any] | None:
-<<<<<<< HEAD
-    # If value is None, simply return None
-    if secondary_file is None:
-        return None
-    # If value is a dictionary, simply append it to the list
-    elif isinstance(secondary_file, MutableMapping):
-        filepath = get_path_from_token(secondary_file)
-        for location in locations:
-            if await StreamFlowPath(
-                filepath, context=context, location=location
-            ).exists():
-                return await get_file_token(
-                    context=context,
-                    connector=connector,
-                    cwl_version=cwl_version,
-                    locations=locations,
-                    token_class=get_token_class(secondary_file),
-                    filepath=filepath,
-                    file_format=secondary_file.get("format"),
-                    basename=secondary_file.get("basename"),
-                    load_contents=load_contents,
-                    load_listing=load_listing,
-=======
     match secondary_file:
         # If value is None, simply return None
         case None:
@@ -190,8 +167,9 @@
         case MutableMapping():
             filepath = get_path_from_token(secondary_file)
             for location in locations:
-                path = StreamFlowPath(filepath, context=context, location=location)
-                if await path.exists():
+                if await (
+                    path := StreamFlowPath(filepath, context=context, location=location)
+                ).exists():
                     return await get_file_token(
                         context=context,
                         connector=connector,
@@ -214,49 +192,24 @@
                 if from_expression
                 else _process_sf_path(
                     path_processor, secondary_file, get_path_from_token(token_value)
->>>>>>> 5ddab814
-                )
-            )
-<<<<<<< HEAD
-        if filepath not in existing_sf:
-            # If it must only retrieve elements from token, return None
-            if only_retrieve_from_token:
-                return None
-            else:
-                # Search file in job locations and build token value
-                for location in locations:
-                    if await (
-                        path := StreamFlowPath(
-                            filepath, context=context, location=location
-                        )
-                    ).exists():
-                        token_class = "File" if await path.is_file() else "Directory"
-                        return await get_file_token(
-                            context=context,
-                            connector=connector,
-                            cwl_version=cwl_version,
-                            locations=locations,
-                            token_class=token_class,
-                            filepath=filepath,
-                            load_contents=load_contents,
-                            load_listing=load_listing,
-=======
+                )
+            )
             if not path_processor.isabs(filepath):
                 filepath = path_processor.join(
                     path_processor.dirname(get_path_from_token(token_value)), filepath
                 )
             if filepath not in existing_sf:
-                # If must only retrieve elements from token, return None
+                # If it must only retrieve elements from token, return None
                 if only_retrieve_from_token:
                     return None
                 else:
                     # Search file in job locations and build token value
                     for location in locations:
-                        path = StreamFlowPath(
-                            filepath, context=context, location=location
->>>>>>> 5ddab814
-                        )
-                        if await path.exists():
+                        if await (
+                            path := StreamFlowPath(
+                                filepath, context=context, location=location
+                            )
+                        ).exists():
                             token_class = (
                                 "File" if await path.is_file() else "Directory"
                             )
