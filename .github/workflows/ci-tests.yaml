name: "CI Tests"
on:
  push:
    branches:
      - master
  pull_request:
    branches:
      - master
concurrency:
  group: build-${{ github.event.pull_request.number || github.ref }}
  cancel-in-progress: true
jobs:
  code-ql-check:
    name: "StreamFlow CodeQL check"
    runs-on: ubuntu-24.04
    permissions:
      security-events: write
    steps:
      - uses: actions/checkout@v5
      - uses: github/codeql-action/init@v4
        with:
          config-file: .github/codeql/config.yml
          languages: python
      - uses: github/codeql-action/analyze@v4
  cwl-conformance:
    name: "CWL conformance tests"
    strategy:
      matrix:
        on: [ "ubuntu-24.04" ]
        python: [ "3.10", "3.11", "3.12", "3.13", "3.14" ]
        version: [ "v1.0", "v1.1", "v1.2", "v1.3" ]
        docker: [ "docker" ]
        include:
          - commit: "1c1f122f780075d910fdfdea7e15e46eef3c078d"
            exclude: "docker_entrypoint"
            version: "v1.0"
          - commit: "6397014050177074c9ccd0d771577f7fa9f728a3"
            exclude: "docker_entrypoint,stdin_shorcut,inplace_update_on_file_content"
            version: "v1.1"
          - commit: "76bdf9b55e2378432e0e6380ccedebb4a94ce483"
            exclude: "docker_entrypoint,modify_file_content"
            version: "v1.2"
          - commit: "708386903a2a50e5666baa493f2b8e7daaa796ee"
            exclude: "docker_entrypoint,modify_file_content"
            version: "v1.3"
          - docker: "singularity"
            commit: "708386903a2a50e5666baa493f2b8e7daaa796ee"
            exclude: "docker_entrypoint,modify_file_content,iwd-container-entryname1"
            on: "ubuntu-24.04"
            python: "3.14"
            version: "v1.3"
          - docker: "kubernetes"
            commit: "708386903a2a50e5666baa493f2b8e7daaa796ee"
            exclude: "docker_entrypoint,modify_file_content"
            on: "ubuntu-24.04"
            python: "3.14"
            version: "v1.3"
          - on: "macos-13"
<<<<<<< HEAD
            python: "3.13"
            commit: "708386903a2a50e5666baa493f2b8e7daaa796ee"
=======
            python: "3.14"
            commit: "6228fa63819f909e797f834cfd0af8b461ee63ec"
>>>>>>> 5ddab814
            exclude: "docker_entrypoint,modify_file_content"
            version: "v1.3"
    runs-on: ${{ matrix.on }}
    steps:
      - uses: actions/checkout@v5
      - uses: actions/setup-python@v6
        with:
          python-version: ${{ matrix.python }}
          cache: pip
          cache-dependency-path: | 
            requirements.txt
            test-requirements.txt
      - uses: actions/setup-node@v5
        with:
          node-version: "24"
      - name: "Install Docker (MacOS X)"
        uses: douglascamata/setup-docker-macos-action@v1
        with:
          colima-additional-options: '--mount /private/var/folders:w'
        if: ${{ startsWith(matrix.on, 'macos-') }}
      - uses: docker/setup-qemu-action@v3
        if: ${{ startsWith(matrix.on, 'ubuntu-') }}
      - name: "Install Apptainer"
        uses: eWaterCycle/setup-apptainer@v2
        with:
          apptainer-version: 1.4.2
        if: ${{ matrix.docker == 'singularity' }}
      - name: "Install KinD"
        uses: helm/kind-action@v1.12.0
        with:
          config: .github/kind/config.yaml
          kubectl_version: v1.34.1
          version: v0.30.0
        if: ${{ matrix.docker == 'kubernetes' }}
      - name: "Configure Calico on KinD"
        run: |
          kubectl apply -f https://docs.projectcalico.org/v3.25/manifests/calico.yaml
          kubectl -n kube-system set env daemonset/calico-node FELIX_IGNORELOOSERPF=true
        if: ${{ matrix.docker == 'kubernetes' }}
      - name: "Install StreamFlow"
        run: |
          python -m pip install . --user
      - name: "Test CWL ${{ matrix.version }} conformance"
        env:
          VERSION: ${{ matrix.version }}
          COMMIT: ${{ matrix.commit }}
          EXCLUDE: ${{ matrix.exclude }}
          DOCKER: ${{ matrix.docker }}
        run: ./cwl-conformance-test.sh
      - name: "Upload test results"
        if: ${{ !cancelled() }}
        uses: codecov/test-results-action@v1
        with:
          flags: ${{ startsWith(matrix.on, 'macos-') && 'macos' || 'ubuntu' }}
          token: ${{ secrets.CODECOV_TOKEN }}
      - name: "Upload coverage report for conformance tests"
        uses: actions/upload-artifact@v4
        with:
          name: ${{ format('{0}-py{1}-cwl{2}-{3}-conformance-tests', matrix.on, matrix.python, matrix.version, matrix.docker) }}
          path: |
            ./coverage.xml
          retention-days: 1
          if-no-files-found: error
  docker-image:
    name: "StreamFlow Docker image tests"
    runs-on: ubuntu-24.04
    steps:
      - uses: actions/checkout@v5
      - uses: docker/setup-qemu-action@v3
      - uses: docker/setup-buildx-action@v3
      - name: "Build Docker image"
        uses: docker/build-push-action@v6
        with:
          build-args: |
            HELM_VERSION=v3.19.0
          load: true
          tags: alphaunito/streamflow:latest
      - name: "Run test with Docker"
        run: |
          mkdir -p "${TMPDIR:-/tmp}"/project "${TMPDIR:-/tmp}"/results "${TMPDIR:-/tmp}"/streamflow
          docker run --rm \
            --mount type=bind,source="$(pwd)/tests/data/cwl/example",target="/streamflow/project" \
            --mount type=bind,source="${TMPDIR:-/tmp}"/results,target="/streamflow/results" \
            --mount type=bind,source="${TMPDIR:-/tmp}"/streamflow,target="/tmp/streamflow" \
            alphaunito/streamflow:latest \
            streamflow run /streamflow/project/streamflow.yml
  documentation:
    name: "Build Sphinx documentation"
    runs-on: ubuntu-24.04
    steps:
      - uses: actions/checkout@v5
      - uses: actions/setup-python@v6
        with:
          python-version: "3.14"
          cache: pip
          cache-dependency-path: |
            docs/requirements.txt
      - name: "Install Python Dependencies"
        run: |
          python -m pip install -r docs/requirements.txt
          python -m pip install .
      - name: "Build documentation and check for consistency"
        env:
          CHECKSUM: "47721124c7689e9138ec656aecb30367fe9571fc088748e8b802df4aba5ba465"
        run: |
          cd docs
          HASH="$(make checksum | tail -n1)"
          echo "Docs checksum is ${HASH}"
          test "${HASH}" == "${CHECKSUM}"
  test-flux:
    runs-on: ubuntu-24.04
    permissions:
      packages: read
    strategy:
      fail-fast: false
      matrix:
        container: ["fluxrm/flux-sched:noble-v0.39.0-amd64"]
    container:
      image: ${{ matrix.container }}
      options: "--platform=linux/amd64 --user root -it"
    name: ${{ matrix.container }}
    steps:
      - name: Make Space
        run: |
          rm -rf /usr/share/dotnet
          rm -rf /opt/ghc
      - name: Checkout
        uses: actions/checkout@v5
      - name: Install Python modules
        run: |
          apt update
          apt install -yq python3-pip python3-venv
          su fluxuser
      - name: Install StreamFlow
        run: |
          python3 -m venv /tmp/venv
          . /tmp/venv/bin/activate
          pip install . 
          pip install --upgrade --force-reinstall attrs lockfile
          which streamflow
      - name: Start Flux and Test Workflow
        run: |
          . /tmp/venv/bin/activate
          which streamflow
          cd examples/flux
          flux start streamflow run streamflow.yml
  static-checks:
    name: "StreamFlow static checks"
    runs-on: ubuntu-24.04
    strategy:
      matrix:
        step: [ "bandit", "lint" ]
    env:
      TOXENV: ${{ matrix.step }}
    steps:
      - uses: actions/checkout@v5
      - uses: actions/setup-python@v6
        with:
          python-version: "3.14"
          cache: pip
          cache-dependency-path: |
            requirements.txt
            test-requirements.txt
            tox.ini
      - name: "Install Python Dependencies and StreamFlow"
        run: |
          python -m pip install tox --user
          python -m pip install . --user
      - name: "Run StreamFlow static analysis via Tox"
        run: tox
  unit-tests:
    name: "StreamFlow unit tests"
    strategy:
      matrix:
        on: [ "ubuntu-24.04"]
        python: [ "3.10", "3.11", "3.12", "3.13", "3.14" ]
        include:
          - on: "macos-13"
            python: "3.14"
    runs-on: ${{ matrix.on }}
    env:
      TOXENV: ${{ format('py{0}-unit', matrix.python) }}
    steps:
      - uses: actions/checkout@v5
      - uses: actions/setup-python@v6
        with:
          python-version: ${{ matrix.python }}
          cache: pip
          cache-dependency-path: |
            requirements.txt
            tox.ini
      - uses: actions/setup-node@v5
        with:
          node-version: "24"
      - name: "Install Docker (MacOs X)"
        uses: douglascamata/setup-docker-macos-action@v1
        with:
          colima-additional-options: '--mount /private/var/folders:w'
        if: ${{ startsWith(matrix.on, 'macos-') }}
      - uses: docker/setup-qemu-action@v3
        if: ${{ startsWith(matrix.on, 'ubuntu-') }}
      - name: "Install Apptainer"
        uses: eWaterCycle/setup-apptainer@v2
        with:
          apptainer-version: 1.4.2
        if: ${{ startsWith(matrix.on, 'ubuntu-') }}
      - name: "Install KinD"
        uses: helm/kind-action@v1.12.0
        with:
          config: .github/kind/config.yaml
          kubectl_version: v1.34.1
          version: v0.30.0
        if: ${{ startsWith(matrix.on, 'ubuntu-') }}
      - name: "Configure Calico on KinD"
        run: |
          kubectl apply -f https://docs.projectcalico.org/v3.25/manifests/calico.yaml
          kubectl -n kube-system set env daemonset/calico-node FELIX_IGNORELOOSERPF=true
        if: ${{ startsWith(matrix.on, 'ubuntu-') }}
      - name: "Install Python Dependencies and StreamFlow"
        run: |
          python -m pip install tox --user
          python -m pip install . --user
      - name: "Run StreamFlow tests via Tox"
        run: python -m tox
      - name: "Upload test results"
        if: ${{ !cancelled() }}
        uses: codecov/test-results-action@v1
        with:
          flags: ${{ startsWith(matrix.on, 'macos-') && 'macos' || 'ubuntu' }}
          token: ${{ secrets.CODECOV_TOKEN }}
      - name: "Upload coverage report for unit tests"
        uses: actions/upload-artifact@v4
        with:
          name: ${{ format('{0}-py{1}-unit-tests', matrix.on, matrix.python) }}
          path: |
            ./coverage.xml
          retention-days: 1
          if-no-files-found: error
  upload-to-codecov:
    name: "Codecov report upload"
    needs: ["cwl-conformance", "unit-tests"]
    runs-on: ubuntu-24.04
    steps:
      - uses: actions/checkout@v5
      - name: "Download conformance tests artifacts"
        uses: actions/download-artifact@v5
        with:
          pattern: "*-conformance-tests"
      - name: "Download unit tests artifacts"
        uses: actions/download-artifact@v5
        with:
          pattern: "*-unit-tests"
      - name: "Upload coverage to Codecov"
        uses: codecov/codecov-action@v5
        with:
          fail_ci_if_error: true
          token: ${{ secrets.CODECOV_TOKEN }}<|MERGE_RESOLUTION|>--- conflicted
+++ resolved
@@ -56,13 +56,8 @@
             python: "3.14"
             version: "v1.3"
           - on: "macos-13"
-<<<<<<< HEAD
-            python: "3.13"
+            python: "3.14"
             commit: "708386903a2a50e5666baa493f2b8e7daaa796ee"
-=======
-            python: "3.14"
-            commit: "6228fa63819f909e797f834cfd0af8b461ee63ec"
->>>>>>> 5ddab814
             exclude: "docker_entrypoint,modify_file_content"
             version: "v1.3"
     runs-on: ${{ matrix.on }}
